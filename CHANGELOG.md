<<<<<<< HEAD
## v0.10.5 (May 24th, 2025)

- mlua-sys is back to 0.6.x (Luau 0.663)
- Reverted: Trigger abort when Luau userdata destructors are panic (requires new mlua-sys)
- Reverted: Added large (52bit) integers support for Luau (breaking change)

## v0.10.4 (May 5th, 2025)

_yanked_ because of semver-breaking changes
=======
## v0.11.3 (Aug 30, 2025)

- Add `Lua::yield_with` to use as `coroutine.yield` functional replacement in async functions for any Lua
- Do not try to yield at non-yielable points in Luau interrupt (#632)
- Add `Buffer::cursor` method (Luau)
- Add `Lua::create_buffer_with_capacity` method (Luau)
- Make Lua reference values cheap to clone (only increments ref count)
- Fix panic on large (>67M entries) table creation

## v0.11.2 (Aug 10, 2025)

- Faster stack push for `Variadic<T>`
- Fix handling Windows paths with drive letter in Luau require (#623)
- Make Luau registered aliases ascii case-insensitive (#620)
- Fix deserializing negative zeros `-0.0` (#618)

## v0.11.1 (Jul 15, 2025)

- Fixed bug exhausting Lua auxiliary stack and leaving it without reserve (#615)
- `Lua::push_c_function` now correctly handles OOM for Lua 5.1 and Luau

## v0.11.0 (Jul 14, 2025)

Changes since v0.11.0-beta.3

- Allow linking external Lua libraries in a build script (e.g. pluto) using `external` mlua-sys feature flag
- `Lua::inspect_stack` takes a callback with `&Debug` argument, instead of returning `Debug` directly
- Added `Debug::function` method to get function running at a given level
- `Debug::curr_line` is deprecated in favour of `Debug::current_line` that returns `Option<usize>`
- Added `Lua::set_globals` method to replace global environment
- `Table::set_metatable` now returns `Result<()>` (this operation can fail in sandboxed Luau mode)
- `impl ToString` replaced with `Into<StdString>`  in `UserData` registration
- `Value::as_str` and `Value::as_string_lossy` methods are deprecated (as they are non-idiomatic)
- Bugfixes and improvements

## v0.11.0-beta.3 (Jun 23, 2025)

- Luau in sandboxed mode has reduced options in `collectgarbage` function (to follow the official doc)
- `Function::deep_clone` now returns `Result<Function>` as this operation can trigger memory errors
- Luau "Require" resolves included Lua files relative to the current directory (#605)
- Fixed bug when finalizing `AsyncThread` on drop (`call_async` methods family)

## v0.11.0-beta.2 (Jun 12, 2025)

- Lua 5.4 updated to 5.4.8
- Terminate Rust `Future` when `AsyncThread` is dropped (without relying on Lua GC)
- Added `loadstring` function to Luau
- Make `AsChunk` trait dyn-friendly
- Luau `Require` trait synced with Luau 0.674
- Luau `Require` trait methods now can return `Error` variant (in `NavigateError` enum)
- Added `__type` to `Error`'s userdata metatable (for `typeof` function)
- `parking_log/send_guard` is moved to `userdata-wrappers` feature flag
- New `serde` feature flag to replace `serialize` (the old one is still available)

## v0.11.0-beta.1 (May 7th, 2025)

- New "require-by-string" for Luau (with `Require` trait and async support)
- Added `Thread::resume_error` support for Luau
- 52 bit integers support for Luau (this is a breaking change)
- New features for Luau compiler (constants, disabled builtins, known members)
- `AsyncThread<A, R>` changed to `AsyncThread<R>` (`A` pushed to stack immediately)
- Lifetime `'a` moved from `AsChunk<'a>` to `AsChunk::source where Self: 'a`
- `Lua::scope` pass `&Scope` instead of `&mut Scope` to closure
- Added global hooks support (Lua 5.1+)
- Added per-thread hooks support (Lua 5.1+)
- `Lua::init_from_ptr` renamed to `Lua::get_or_init_from_ptr` and returns `&Lua`
- `Lua:load_from_function` is deprecated (this is `register_module` now)
- Added `Lua::register_module` and `Lua::preload_module`

## v0.10.4 (May 5th, 2025)
>>>>>>> 54907f80

- Luau updated to 0.672
- New serde option `encode_empty_tables_as_array` to serialize empty tables as arrays
- Added `WeakLua` and `Lua::weak()` to create weak references to Lua state
- Trigger abort when Luau userdata destructors are panic (Luau GC does not support it)
- Added `AnyUserData::type_id()` method to get the type id of the userdata
- Added `Chunk::name()`, `Chunk::environment()` and `Chunk::mode()` functions
- Support borrowing underlying wrapped types for `UserDataRef` and `UserDataRefMut` (under `userdata-wrappers` feature)
- Added large (52bit) integers support for Luau
- Enable `serde` for `bstr` if `serialize` feature flag is enabled
- Recursive warnings (Lua 5.4) are no longer allowed
- Implemented `IntoLua`/`FromLua` for `BorrowedString` and `BorrowedBytes`
- Implemented `IntoLua`/`FromLua` for `char`
- Enable `Thread::reset()` for all Lua versions (limited support for 5.1-5.3)
- Bugfixes and improvements

## v0.10.3 (Jan 27th, 2025)

- Set `Default` for `Value` to be `Nil`
- Allow exhaustive match on `Value` (#502)
- Add `Table::set_safeenv` method (Luau)

## v0.10.2 (Dec 1st, 2024)

- Switch proc-macro-error to proc-macro-error2 (#493)
- Do not allow Lua to run GC finalizers on ref thread (#491)
- Fix chunks loading in Luau when memory limit is enforced (#488)
- Added `String::wrap` method to wrap arbitrary `AsRef<[u8]>` into `impl IntoLua`
- Better FreeBSD/OpenBSD support (thanks to cos)
- Delay "any" userdata metatable creation until first instance is created (#482)
- Reduce amount of generated code for `UserData` (less generics)

## v0.10.1 (Nov 9th, 2024)

- Minimal Luau updated to 0.650
- Added Luau native vector library support (this can change behavior if you use `vector` function!)
- Added Lua `String::display` method
- Improved pretty-printing for Lua tables (#478)
- Added `Scope::create_any_userdata` to create Lua objects from any non-`'static` Rust types
- Added `AnyUserData::destroy` method
- New `userdata-wrappers` feature to `impl UserData` for `Rc<T>`/`Arc<T>`/`Rc<RefCell<T>>`/`Arc<Mutex<T>>` (similar to v0.9)
- `UserDataRef` in `send` mode now uses shared lock if `T: Sync` (and exclusive lock otherwise)
- Added `Scope::add_destructor` to attach custom destructors
- Added `Lua::try_app_data_ref` and `Lua::try_app_data_mut` methods
- Added `From<Vec>` and `Into<Vec>` support to `MultiValue` and `Variadic` types
- Bug fixes and improvements (#477 #479)

## v0.10.0 (Oct 25th, 2024)

Changes since v0.10.0-rc.1

- Added `error-send` feature flag (disabled by default) to require `Send + Sync` for `Error`
- Some performance improvements

## v0.10.0-rc.1

- `Lua::scope` is back
- Support yielding from hooks for Lua 5.3+
- Support setting metatable for Lua builtin types (number/string/function/etc)
- Added `LuaNativeFn`/`LuaNativeFnMut`/`LuaNativeAsyncFn` traits for using in `Function::wrap`
- Added `Error::chain` method to return iterator over nested errors
- Added `Lua::exec_raw` helper to execute low-level Lua C API code
- Added `Either<L, R>` enum to combine two types into a single one
- Added a new `Buffer` type for Luau
- Added `Value::is_error` and `Value::as_error` helpers
- Added `Value::Other` variant to represent unknown Lua types (eg LuaJIT CDATA)
- Added (optional) `anyhow` feature to implement `IntoLua` for `anyhow::Error`
- Added `IntoLua`/`FromLua` for `OsString`/`OsStr` and `PathBuf`/`Path`

## v0.10.0-beta.2

- Updated `ThreadStatus` enum to include `Running` and `Finished` variants.
- `Error::CoroutineInactive` renamed to `Error::CoroutineUnresumable`.
- `IntoLua`/`IntoLuaMulti` now uses `impl trait` syntax for args (shorten from `a.get::<_, T>` to `a.get::<T>`).
- Removed undocumented `Lua::into_static`/`from_static` methods.
- Futures now require `Send` bound if `send` feature is enabled.
- Dropped lifetime from `UserDataMethods` and `UserDataFields` traits.
- `Compiler::compile()` now returns `Result` (Luau).
- Removed `Clone` requirement from `UserDataFields::add_field()`.
- `TableExt` and `AnyUserDataExt` traits were combined into `ObjectLike` trait.
- Disabled `send` feature in module mode (since we don't have exclusive access to Lua).
- `Chunk::set_environment()` takes `Table` instead of `IntoLua` type.
- Reduced the compile time contribution of `next_key_seed` and `next_value_seed`.
- Reduced the compile time contribution of `serde_userdata`.
- Performance improvements.

## v0.10.0-beta.1

- Dropped `'lua` lifetime (subtypes now store a weak reference to Lua)
- Removed (experimental) owned types (they no longer needed)
- Make Lua types truly `Send` and `Sync` (when enabling `send` feature flag)
- Removed `UserData` impl for Rc/Arc types ("any" userdata functions can be used instead)
- `Lua::replace_registry_value` takes `&mut RegistryKey`
- `Lua::scope` temporary disabled (will be re-added in the next release)

## v0.9.9

- Minimal Luau updated to 0.629
- Fixed bug when attempting to reset or resume already running coroutines (#416).
- Added `RegistryKey::id()` method to get the underlying Lua registry key id.

## v0.9.8

- Fixed serializing same table multiple times (#408)
- Use `mlua-sys` v0.6 (to support Luau 0.624+)
- Fixed cross compilation of windows dlls from unix (#394)

## v0.9.7

- Implemented `IntoLua` for `RegistryKey`
- Mark `__idiv` metamethod as available for luau
- Added `Function::deep_clone()` method (Luau)
- Added `SerializeOptions::detect_serde_json_arbitrary_precision` option
- Added `Lua::create_buffer()` method (Luau)
- Support serializing buffer type as a byte slice (Luau)
- Perf: Implemented `push_into_stack`/`from_stack` for `Option<T>`
- Added `Lua::create_ser_any_userdata()` method

## v0.9.6

- Added `to_pointer` function to `Function`/`Table`/`Thread`
- Implemented `IntoLua` for `&Value`
- Implemented `FromLua` for `RegistryKey`
- Faster (~5%) table array traversal during serialization
- Some performance improvements for bool/int types

## v0.9.5

- Minimal Luau updated to 0.609
- Luau max stack size increased to 1M (from 100K)
- Implemented `IntoLua` for refs to `String`/`Table`/`Function`/`AnyUserData`/`Thread` + `RegistryKey`
- Implemented `IntoLua` and `FromLua` for `OwnedThread`/`OwnedString`
- Fixed `FromLua` derive proc macro to cover more cases

## v0.9.4

- Fixed loading all-in-one modules under mixed states (eg. main state and coroutines)

## v0.9.3

- WebAssembly support (`wasm32-unknown-emscripten` target)
- Performance improvements (faster Lua function calls for lua51/jit/luau)

## v0.9.2

- Added binary modules support to Luau
- Added Luau package module (uses `StdLib::PACKAGE`) with loaders (follows lua5.1 interface)
- Added support of Luau 0.601+ buffer type (represented as userdata in Rust)
- LuaJIT `cdata` type is also represented as userdata in Rust (instead of panic)
- Vendored LuaJIT switched to rolling vanilla (from openresty)
- Added `Table::for_each` method for fast table pairs traversal (faster than `pairs`)
- Performance improvements around table traversal (and faster serialization)
- Bug fixes and improvements

## v0.9.1

- impl Default for Lua
- impl IntoLuaMulti for `std::result::Result<(), E>`
- Fix using wrong userdata index after processing Variadic args (#311)

## v0.9.0

Changes since v0.9.0-rc.3

- Improved non-static (scoped) userdata support
- Added `Scope::create_any_userdata()` method
- Added `Lua::set_vector_metatable()` method (`unstable` feature flag)
- Added `OwnedThread` type (`unstable` feature flag)
- Minimal Luau updated to 0.590
- Added new option `sort_keys` to `DeserializeOptions` (`Lua::from_value()` method)
- Changed `Table::raw_len()` output type to `usize`
- Helper functions for `Value` (eg: `Value::as_number()`/`Value::as_string`/etc)
- Performance improvements

## v0.9.0-rc.3

- Minimal Luau updated to 0.588

## v0.9.0-rc.2

- Added `#[derive(FromLua)]` macro to opt-in into `FromLua<T> where T: 'static + Clone` (userdata type).
- Support vendored module mode for windows (raw-dylib linking, Rust 1.71+)
- `module` and `vendored` features are now mutually exclusive
- Use `C-unwind` ABI (Rust 1.71+)
- Changed `AsChunk` trait to support capturing wrapped Lua types

## v0.9.0-rc.1

- `UserDataMethods::add_async_method()` takes `&T` instead of cloning `T`
- Implemented `PartialEq<[T]>` for tables
- Added Luau 4-dimensional vectors support (`luau-vector4` feature)
- `Table::sequence_values()` iterator no longer uses any metamethods (`Table::raw_sequence_values()` is deprecated)
- Added `Table:is_empty()` function that checks both hash and array parts
- Refactored Debug interface
- Re-exported `ffi` (`mlua-sys`) crate for easier writing of unsafe code
- Refactored Lua 5.4 warnings interface
- Take `&str` as function name in `TableExt` and `AnyUserDataExt` traits
- Added module attribule `skip_memory_check` to improve performance
- Added `AnyUserData::wrap()` to provide more easy way of creating _any_ userdata in Lua

## v0.9.0-beta.3

- Added `OwnedAnyUserData::take()`
- Switch to `DeserializeOwned`
- Overwrite error context when called multiple times
- New feature flag `luau-jit` to enable (experimental) Luau codegen backend
- Set `__name` field in userdata metatable
- Added `Value::to_string()` method similar to `luaL_tolstring`
- Lua 5.4.6
- Application data container now allows to mutably and immutably borrow different types at the same time
- Performance optimizations
- Support getting and setting environment for Lua functions.
- Added `UserDataFields::add_field()` method to add static fields to UserData

Breaking changes:
- Require environment to be a `Table` instead of `Value` in Chunks.
- `AsChunk::env()` renamed to `AsChunk::environment()`

## v0.9.0-beta.2

New features:
- Added `Thread::set_hook()` function to set hook on threads
- Added pretty print to the Debug formatting to Lua `Value` and `Table`
- ffi layer moved to `mlua-sys` crate
- Added OwnedString (unstable)

Breaking changes:
- Refactor `HookTriggers` (make it const)

## v0.9.0-beta.1

New features:
- Owned Lua types (unstable feature flag)
- New functions `Function::wrap`/`Function::wrap_mut`/`Function::wrap_async`
- `Lua::register_userdata_type()` to register a custom userdata types (without requiring `UserData` trait)
- `Lua::create_any_userdata()`
- Added `create_userdata_ref`/`create_userdata_ref_mut` for scopes
- Added `AnyUserDataExt` trait with auxiliary functions for `AnyUserData`
- Added `UserDataRef` and `UserDataRefMut` type wrapped that implement `FromLua`
- Improved error handling:
  * Improved error reporting when calling Rust functions from Lua.
  * Added `Error::BadArgument` to help identify bad argument position or name
  * Added `ErrorContext` extension trait to attach additional context to `Error`

Breaking changes:
- Refactored `AsChunk` trait
- `ToLua`/`ToLuaMulti` renamed to `IntoLua`/`IntoLuaMulti`
- Renamed `to_lua_err` to `into_lua_err`
- Removed `FromLua` impl for `T: UserData+Clone`
- Removed `Lua::async_scope`
- Added `&Lua` arg to Luau interrupt callback

Other:
- Better Debug for String
- Allow deserializing values from serializable UserData using `Lua::from_value()` method
- Added `Table::clear()` method
- Added `Error::downcast_ref()` method
- Support setting memory limit for Lua 5.1/JIT/Luau
- Support setting module name in `#[lua_module(name = "...")]` macro
- Minor fixes and improvements

## v0.8.10

- Update to Luau 0.590 (luau0-src to 0.7.x)
- Fix loading luau code starting with \t
- Pin lua-src and luajit-src versions

## v0.8.9

- Update minimal (vendored) Lua 5.4 to 5.4.6
- Use `lua_closethread` instead of `lua_resetthread` in vendored mode (Lua 5.4.6)
- Allow deserializing Lua null into unit (`()`) or unit struct.

## v0.8.8

- Fix potential deadlock when trying to reuse dropped registry keys.
- Optimize userdata methods call when __index and fields_getters are nil

## v0.8.7

- Minimum Luau updated to 0.555 (`LUAI_MAXCSTACK` limit increased to 100000)
- `_VERSION` in Luau now includes version number
- Fixed lifetime of `DebugNames` in `Debug::names()` and `DebugSource` in `Debug::source()`
- Fixed subtraction overflow when calculating index for `MultiValue::get()`

## v0.8.6

- Fixed bug when recycled Registry slot can be set to Nil

## v0.8.5

- Fixed potential unsoundness when using `Layout::from_size_align_unchecked` and Rust 1.65+
- Performance optimizations around string and table creation in standalone mode
- Added fast track path to Table `get`/`set`/`len` methods without metatable
- Added new methods `push`/`pop`/`raw_push`/`raw_pop` to Table
- Fix getting caller information from `Lua::load`
- Better checks and tests when trying to modify a Luau readonly table

## v0.8.4

- Minimal Luau updated to 0.548

## v0.8.3

- Close to-be-closed variables for Lua 5.4 when using call_async functions (#192)
- Fixed Lua assertion when inspecting another thread stack. (#195)
- Use more reliable way to create LuaJIT VM (which can fail if use Rust allocator on non-x86 platforms)

## v0.8.2

- Performance optimizations in handling UserData
- Minimal Luau updated to 0.536
- Fixed bug in `Function::bind` when passing empty binds and no arguments (#189)

## v0.8.1

- Added `Lua::create_proxy` for accessing to UserData static fields and functions without instance
- Added `Table::to_pointer()` and `String::to_pointer()` functions
- Bugfixes and improvements (#176 #179)

## v0.8.0
Changes since 0.7.4
- Luau support
- Removed C glue
- Added async support to `__index` and `__newindex` metamethods
- Added `Function::info()` to get information about functions (#149).
- Added `parking_lot` dependency under feature flag (for `UserData`)
- `Hash` implementation for Lua String
- Added `Value::to_pointer()` function
- Performance improvements

Breaking changes:
- Refactored `AsChunk` trait (added implementation for `Path` and `PathBuf`).

## v0.8.0-beta.5

- Lua sources no longer needed to build modules
- Added `__iter` metamethod for Luau
- Added `Value::to_pointer()` function
- Added `Function::coverage` for Luau to obtain coverage report
- Bugfixes and improvements (#153 #161 #168)

## v0.8.0-beta.4

- Removed `&Lua` from `Lua::set_interrupt` as it's not safe (introduced in v0.8.0-beta.3)
- Enabled `Lua::gc_inc` for Luau
- Luau `debug` module marked as safe (enabled by default)
- Implemented `Hash` for Lua String
- Support mode options in `collectgarbage` for Luau
- Added ability to set global Luau compiler (used for loading all chunks).
- Refactored `AsChunk` trait (breaking changes).
  `AsChunk` now implemented for `Path` and `PathBuf` to load lua files from fs.
- Added `parking_lot` dependency and feature flag (for `UserData`)
- Added `Function::info()` to get information about functions (#149).
- Bugfixes and improvements (#104 #142)

## v0.8.0-beta.3

- Luau vector constructor
- Luau sandboxing support
- Luau interrupts (yieldable)
- More Luau compiler options (mutable globals)
- Other performance improvements

## v0.8.0-beta.2

- Luau vector datatype support
- Luau readonly table attribute
- Other Luau improvements

## v0.8.0-beta.1

- Luau support
- Refactored ffi module. C glue is no longer required
- Added async support to `__index` and `__newindex` metamethods

## v0.7.4

- Improved `Lua::create_registry_value` to reuse previously expired registry keys.
  No need to call `Lua::expire_registry_values` when creating/dropping registry values.
- Added `Lua::replace_registry_value` to change value of an existing Registry Key
- Async calls optimization

## v0.7.3

- Fixed cross-compilation issue (introduced in 84a174c)

## v0.7.2

- Allow `pkg-config` to omit include paths if they equals to standard (#114).
- Various bugfixes (eg. #121)

## v0.7.1

- Fixed traceback generation for errors (#112)
- `Lua::into_static/from_static` methods have been removed from the docs and are discouraged for use

## v0.7.0

- New "application data" api to store arbitrary objects inside Lua
- New feature flag `luajit52` to build/support LuaJIT with partial compatibility with Lua 5.2
- Added async meta methods for all Lua (except 5.1)
- Added `AnyUserData::take()` to take UserData objects from Lua
- Added `set_nth_user_value`/`get_nth_user_value` to `AnyUserData` for all Lua versions
- Added `set_named_user_value`/`get_named_user_value` to `AnyUserData` for all Lua versions
- Added `Lua::inspect_stack()` to get information about the interpreter runtime stack
- Added `set_warning_function`/`remove_warning_function`/`warning` functions to `Lua` for 5.4
- Added `TableExt::call()` to call tables with `__call` metamethod as functions
- Added `Lua::unload()` to unload modules
- `ToLua` implementation for arrays changed to const generics
- Added thread (coroutine) cache for async execution (disabled by default and works for Lua 5.4/JIT)
- LuaOptions and (De)SerializeOptions marked as const
- Fixed recursive tables serialization when using `serde::Serialize` for Lua Tables
- Improved errors reporting. Now source included to `fmt::Display` implementation for `Error::CallbackError`
- Major performance improvements

## v0.6.6

- Fixed calculating `LUA_REGISTRYINDEX` when cross-compiling for lua51/jit (#82)
- Updated documentation & examples

## v0.6.5

- Fixed bug when polling async futures (#77)
- Refactor Waker handling in async code (+10% performance gain when calling async functions)
- Added `Location::caller()` information to `Lua::load()` if chunk's name is None (Rust 1.46+)
- Added serialization of i128/u128 types (serde)

## v0.6.4

- Performance optimizations
- Fixed table traversal used in recursion detection in deserializer

## v0.6.3

- Disabled catching Rust panics in userdata finalizers on drop. It also has positive performance impact.
- Added `Debug::event()` to the hook's Debug structure
- Simplified interface of `hook::HookTriggers`
- Added finalizer to `ExtraData` in module mode. This helps avoiding memory leak on closing state when Lua unloads modules and frees memory.
- Added `DeserializeOptions` struct to control deserializer behavior (`from_value_with` function).

## v0.6.2

- New functionality: `Lua::load_from_function()` and `Lua::create_c_function()`
- Many optimizations in callbacks/userdata creation and methods execution

## v0.6.1

- Update `chunk!` documentation (stable Rust limitations)
- Fixed Lua sequence table conversion to HashSet/BTreeSet
- `once_cell` dependency lowered to 1.0

## v0.6.0
Changes since 0.5.4
- New `UserDataFields` API
- Full access to `UserData` metatables with support of setting arbitrary fields.
- Implement `UserData` for `Rc<RefCell<T>>`/`Arc<Mutex<T>>`/`Arc<RwLock<T>>` where `T: UserData`.
- Added `SerializeOptions` to to change default Lua serializer behaviour (eg. `nil/null/array` serialization)
- Added `LuaOptions` to customize Lua/Rust behaviour (currently panic handling)
- Added `ToLua`/`FromLua` implementation for `Box<str>` and `Box<[T]>`.
- Added `Thread::reset()` for luajit/lua54 to recycle threads (coroutines) with attaching a new function.
- Added `chunk!` macro support to load chunks of Lua code using the Rust tokenizer and optionally capturing Rust variables.
- Improved errors reporting (`Error`'s `__tostring` method formats full stacktraces). This is useful in a module mode.
- Added `String::to_string_lossy`
- Various bugfixes and improvements

Breaking changes:
- Errors are always `Send + Sync` to be compatible with the anyhow crate.
- Removed `Result` from `LuaSerdeExt::null()` and `LuaSerdeExt::array_metatable()` (never fails)
- Removed `Result` from `Function::dump()` (never fails)
- Removed `AnyUserData::has_metamethod()` (in favour of full access to metatables)

## v0.6.0-beta.3

- Errors are always `Send + Sync` to be compatible with anyhow crate
- Implement `UserData` for `Rc<RefCell>`/`Arc<Mutex>`/`Arc<RwLock>`
- Added `__ipairs` metamethod for Lua 5.2
- Added `String::to_string_lossy`
- Various bugfixes and improvements

## v0.6.0-beta.2

- [**Breaking**] Removed `AnyUserData::has_metamethod()`
- Added `Thread::reset()` for luajit/lua54 to recycle threads.
  It's possible to attach a new function to a thread (coroutine).
- Added `chunk!` macro support to load chunks of Lua code using the Rust tokenizer and optionally capturing Rust variables.
- Improved error reporting (`Error`'s `__tostring` method formats full stacktraces). This is useful in the module mode.

## v0.6.0-beta.1

- New `UserDataFields` API
- Allow to define arbitrary MetaMethods
- `MetaMethods::name()` is public
- Do not trigger longjmp in Rust to prevent unwinding across FFI boundaries. See https://github.com/rust-lang/rust/issues/83541
- Added `SerializeOptions` to to change default Lua serializer behaviour (eg. nil/null/array serialization)
- [**Breaking**] Removed `Result` from `LuaSerdeExt::null()` and `LuaSerdeExt::array_metatable()` (never fails)
- [**Breaking**] Removed `Result` from `Function::dump()` (never fails)
- `ToLua`/`FromLua` implementation for `Box<str>` and `Box<[T]>`
- [**Breaking**] Added `LuaOptions` to customize Lua/Rust behaviour (currently panic handling)
- Various bugfixes and performance improvements

## v0.5.4

- Build script improvements
- Improvements in panic handling (resume panic on value popping)
- Fixed bug serializing 3rd party userdata (causes segfault)
- Make error::Error non exhaustive

## v0.5.3

- Fixed bug when returning nil-prefixed multi values from async function (+ test)
- Performance optimisation for async callbacks (polling)

## v0.5.2

- Some performance optimisations (callbacks)
- `ToLua` implementation for `Cow<str>` and `Cow<CStr>`
- Fixed bug with `Scope` destruction of partially polled futures

## v0.5.1

- Support cross compilation that should work well for vendored builds (including LuaJIT with some restrictions)
- Fix numeric types conversion for 32bit Lua
- Update tokio to 1.0 for async examples

## v0.5.0

- Serde support under `serialize` feature flag.
- Re-export `mlua_derive`.
- impl `ToLua` and `FromLua` for `HashSet` and `BTreeSet`

## v0.4.2

- Added `Function::dump()` to dump lua function to a binary chunk
- Added `ChunkMode` enum to mark chunks as text or binary
- Updated `set_memory_limit` doc

## v0.4.0

- Lua 5.4 support with `MetaMethod::Close`.
- `lua53` feature is disabled by default. Now preferred Lua version have to be chosen explicitly.
- Provide safety guarantees for Lua state, which means that potentially unsafe operations, like loading C modules (using `require` or `package.loadlib`) are disabled. Equivalent to the previous `Lua::new()` function is `Lua::unsafe_new()`.
- New `send` feature to require `Send`.
- New `module` feature, that disables linking to Lua Core Libraries. Required for modules.
- Don't allow `'callback` outlive `'lua` in `Lua::create_function()` to fix [the unsoundness](tests/compile/static_callback_args.rs).
- Added `Lua::into_static()` to make `'static` Lua state. This is useful to spawn async Lua threads that requires `'static`.
- New function `Lua::set_memory_limit()` (similar to `rlua`) to enable memory restrictions in Lua VM (requires Lua >= 5.2).
- `Scope`, temporary removed in v0.3, is back with async support.
- Removed deprecated `Table::call()` function.
- Added hooks support (backported from rlua 0.17).
- New `AnyUserData::has_metamethod()` function.
- LuaJIT 2.0.5 (the latest stable) support.
- Various bug fixes and improvements.<|MERGE_RESOLUTION|>--- conflicted
+++ resolved
@@ -1,14 +1,3 @@
-<<<<<<< HEAD
-## v0.10.5 (May 24th, 2025)
-
-- mlua-sys is back to 0.6.x (Luau 0.663)
-- Reverted: Trigger abort when Luau userdata destructors are panic (requires new mlua-sys)
-- Reverted: Added large (52bit) integers support for Luau (breaking change)
-
-## v0.10.4 (May 5th, 2025)
-
-_yanked_ because of semver-breaking changes
-=======
 ## v0.11.3 (Aug 30, 2025)
 
 - Add `Lua::yield_with` to use as `coroutine.yield` functional replacement in async functions for any Lua
@@ -79,7 +68,6 @@
 - Added `Lua::register_module` and `Lua::preload_module`
 
 ## v0.10.4 (May 5th, 2025)
->>>>>>> 54907f80
 
 - Luau updated to 0.672
 - New serde option `encode_empty_tables_as_array` to serialize empty tables as arrays
