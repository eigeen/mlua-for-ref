--- conflicted
+++ resolved
@@ -712,12 +712,6 @@
     ///
     /// Default: **false**
     #[must_use]
-<<<<<<< HEAD
-    pub const fn encode_empty_tables_as_array(mut self, enabled: bool) -> Self {
-        self.options.encode_empty_tables_as_array = enabled;
-        self
-    }
-=======
     pub fn encode_empty_tables_as_array(mut self, enabled: bool) -> Self {
         self.options.encode_empty_tables_as_array = enabled;
         self
@@ -733,7 +727,6 @@
         self.options.detect_mixed_tables = enabled;
         self
     }
->>>>>>> 54907f80
 }
 
 #[cfg(feature = "serde")]
