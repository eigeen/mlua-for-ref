use std::os::raw::c_int;
use std::panic::{catch_unwind, AssertUnwindSafe};
use std::ptr;
use std::sync::Arc;

use crate::error::{Error, Result};
use crate::state::{ExtraData, RawLua};
use crate::util::{self, get_internal_metatable, WrappedFailure};

struct StateGuard<'a>(&'a RawLua, *mut ffi::lua_State);

impl<'a> StateGuard<'a> {
    fn new(inner: &'a RawLua, mut state: *mut ffi::lua_State) -> Self {
        state = inner.state.replace(state);
        Self(inner, state)
    }
}

impl Drop for StateGuard<'_> {
    fn drop(&mut self) {
        self.0.state.set(self.1);
    }
}

// An optimized version of `callback_error` that does not allocate `WrappedFailure` userdata
// and instead reuses unused values from previous calls (or allocates new).
<<<<<<< HEAD
pub(super) unsafe fn callback_error_ext<F, R>(
=======
pub(crate) unsafe fn callback_error_ext<F, R>(
>>>>>>> 54907f80
    state: *mut ffi::lua_State,
    mut extra: *mut ExtraData,
    wrap_error: bool,
    f: F,
) -> R
where
    F: FnOnce(*mut ExtraData, c_int) -> Result<R>,
{
    if extra.is_null() {
        extra = ExtraData::get(state);
    }

    let nargs = ffi::lua_gettop(state);

    enum PreallocatedFailure {
        New(*mut WrappedFailure),
        Reserved,
    }

    impl PreallocatedFailure {
        unsafe fn reserve(state: *mut ffi::lua_State, extra: *mut ExtraData) -> Self {
            if (*extra).wrapped_failure_top > 0 {
                (*extra).wrapped_failure_top -= 1;
                return PreallocatedFailure::Reserved;
            }

            // We need to check stack for Luau in case when callback is called from interrupt
            // See https://github.com/luau-lang/luau/issues/446 and mlua #142 and #153
            #[cfg(feature = "luau")]
            ffi::lua_rawcheckstack(state, 2);
            // Place it to the beginning of the stack
            let ud = WrappedFailure::new_userdata(state);
            ffi::lua_insert(state, 1);
            PreallocatedFailure::New(ud)
        }

        #[cold]
        unsafe fn r#use(&self, state: *mut ffi::lua_State, extra: *mut ExtraData) -> *mut WrappedFailure {
            let ref_thread = (*extra).ref_thread;
            match *self {
                PreallocatedFailure::New(ud) => {
                    ffi::lua_settop(state, 1);
                    ud
                }
                PreallocatedFailure::Reserved => {
                    let index = (*extra).wrapped_failure_pool.pop().unwrap();
                    ffi::lua_settop(state, 0);
                    #[cfg(feature = "luau")]
                    ffi::lua_rawcheckstack(state, 2);
                    ffi::lua_xpush(ref_thread, state, index);
                    ffi::lua_pushnil(ref_thread);
                    ffi::lua_replace(ref_thread, index);
                    (*extra).ref_free.push(index);
                    ffi::lua_touserdata(state, -1) as *mut WrappedFailure
                }
            }
        }

        unsafe fn release(self, state: *mut ffi::lua_State, extra: *mut ExtraData) {
            let ref_thread = (*extra).ref_thread;
            match self {
                PreallocatedFailure::New(_) => {
                    ffi::lua_rotate(state, 1, -1);
                    ffi::lua_xmove(state, ref_thread, 1);
                    let index = (*extra).ref_stack_pop();
                    (*extra).wrapped_failure_pool.push(index);
                    (*extra).wrapped_failure_top += 1;
                }
                PreallocatedFailure::Reserved => (*extra).wrapped_failure_top += 1,
            }
        }
    }

    // We cannot shadow Rust errors with Lua ones, so we need to reserve pre-allocated memory
    // to store a wrapped failure (error or panic) *before* we proceed.
    let prealloc_failure = PreallocatedFailure::reserve(state, extra);

    match catch_unwind(AssertUnwindSafe(|| {
        let rawlua = (*extra).raw_lua();
        let _guard = StateGuard::new(rawlua, state);
        f(extra, nargs)
    })) {
        Ok(Ok(r)) => {
            // Return unused `WrappedFailure` to the pool
            prealloc_failure.release(state, extra);
            r
        }
        Ok(Err(err)) => {
            let wrapped_error = prealloc_failure.r#use(state, extra);

            if !wrap_error {
                ptr::write(wrapped_error, WrappedFailure::Error(err));
                get_internal_metatable::<WrappedFailure>(state);
                ffi::lua_setmetatable(state, -2);
                ffi::lua_error(state)
            }

            // Build `CallbackError` with traceback
            let traceback = if ffi::lua_checkstack(state, ffi::LUA_TRACEBACK_STACK) != 0 {
                ffi::luaL_traceback(state, state, ptr::null(), 0);
                let traceback = util::to_string(state, -1);
                ffi::lua_pop(state, 1);
                traceback
            } else {
                "<not enough stack space for traceback>".to_string()
            };
            let cause = Arc::new(err);
            ptr::write(
                wrapped_error,
                WrappedFailure::Error(Error::CallbackError { traceback, cause }),
            );
            get_internal_metatable::<WrappedFailure>(state);
            ffi::lua_setmetatable(state, -2);

            ffi::lua_error(state)
        }
        Err(p) => {
            let wrapped_panic = prealloc_failure.r#use(state, extra);
            ptr::write(wrapped_panic, WrappedFailure::Panic(Some(p)));
            get_internal_metatable::<WrappedFailure>(state);
            ffi::lua_setmetatable(state, -2);
            ffi::lua_error(state)
        }
    }
}<|MERGE_RESOLUTION|>--- conflicted
+++ resolved
@@ -24,11 +24,7 @@
 
 // An optimized version of `callback_error` that does not allocate `WrappedFailure` userdata
 // and instead reuses unused values from previous calls (or allocates new).
-<<<<<<< HEAD
-pub(super) unsafe fn callback_error_ext<F, R>(
-=======
 pub(crate) unsafe fn callback_error_ext<F, R>(
->>>>>>> 54907f80
     state: *mut ffi::lua_State,
     mut extra: *mut ExtraData,
     wrap_error: bool,
