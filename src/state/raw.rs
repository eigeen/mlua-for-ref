use std::any::TypeId;
use std::cell::{Cell, UnsafeCell};
use std::ffi::CStr;
use std::mem;
use std::os::raw::{c_char, c_int, c_void};
use std::panic::resume_unwind;
use std::ptr::{self, NonNull};
use std::sync::Arc;

use crate::chunk::ChunkMode;
use crate::error::{Error, Result};
use crate::function::Function;
use crate::memory::{MemoryState, ALLOCATOR};
<<<<<<< HEAD
use crate::state::util::{callback_error_ext, ref_stack_pop};
=======
use crate::state::util::callback_error_ext;
>>>>>>> 54907f80
use crate::stdlib::StdLib;
use crate::string::String;
use crate::table::Table;
use crate::thread::Thread;
use crate::traits::IntoLua;
use crate::types::{
    AppDataRef, AppDataRefMut, Callback, CallbackUpvalue, DestructedUserdata, Integer, LightUserData,
    MaybeSend, ReentrantMutex, RegistryKey, ValueRef, XRc,
};
use crate::userdata::{
    init_userdata_metatable, AnyUserData, MetaMethod, RawUserDataRegistry, UserData, UserDataRegistry,
    UserDataStorage,
};
use crate::util::{
    assert_stack, check_stack, get_destructed_userdata_metatable, get_internal_userdata, get_main_state,
    get_metatable_ptr, get_userdata, init_error_registry, init_internal_metatable, pop_error,
<<<<<<< HEAD
    push_internal_userdata, push_string, push_table, rawset_field, safe_pcall, safe_xpcall, short_type_name,
    StackGuard, WrappedFailure,
=======
    push_internal_userdata, push_string, push_table, push_userdata, rawset_field, safe_pcall, safe_xpcall,
    short_type_name, StackGuard, WrappedFailure,
>>>>>>> 54907f80
};
use crate::value::{Nil, Value};

use super::extra::ExtraData;
use super::{Lua, LuaOptions, WeakLua};

#[cfg(not(feature = "luau"))]
use crate::{
    debug::Debug,
    types::{HookCallback, HookKind, VmState},
};

#[cfg(feature = "async")]
use {
    crate::multi::MultiValue,
    crate::traits::FromLuaMulti,
    crate::types::{AsyncCallback, AsyncCallbackUpvalue, AsyncPollUpvalue},
    std::task::{Context, Poll, Waker},
};

/// An inner Lua struct which holds a raw Lua state.
#[doc(hidden)]
pub struct RawLua {
    // The state is dynamic and depends on context
    pub(super) state: Cell<*mut ffi::lua_State>,
    pub(super) main_state: Option<NonNull<ffi::lua_State>>,
    pub(super) extra: XRc<UnsafeCell<ExtraData>>,
    owned: bool,
}

impl Drop for RawLua {
    fn drop(&mut self) {
        unsafe {
            if !self.owned {
                return;
            }

            let mem_state = MemoryState::get(self.main_state());

            #[cfg(feature = "luau")]
            {
                // Reset any callbacks
                (*ffi::lua_callbacks(self.main_state())).interrupt = None;
                (*ffi::lua_callbacks(self.main_state())).userthread = None;
            }

            ffi::lua_close(self.main_state());

            // Deallocate `MemoryState`
            if !mem_state.is_null() {
                drop(Box::from_raw(mem_state));
            }
        }
    }
}

#[cfg(feature = "send")]
unsafe impl Send for RawLua {}

impl RawLua {
    #[inline(always)]
    pub(crate) fn lua(&self) -> &Lua {
        unsafe { (*self.extra.get()).lua() }
    }

    #[inline(always)]
    pub(crate) fn weak(&self) -> &WeakLua {
        unsafe { (*self.extra.get()).weak() }
    }

    /// Returns a pointer to the current Lua state.
    ///
    /// The pointer refers to the active Lua coroutine and depends on the context.
    #[inline(always)]
    pub fn state(&self) -> *mut ffi::lua_State {
        self.state.get()
    }

    #[inline(always)]
    pub(crate) fn main_state(&self) -> *mut ffi::lua_State {
        self.main_state
            .map(|state| state.as_ptr())
            .unwrap_or_else(|| self.state())
    }

    #[inline(always)]
    pub(crate) fn ref_thread(&self) -> *mut ffi::lua_State {
        unsafe { (*self.extra.get()).ref_thread }
    }

    pub(super) unsafe fn new(libs: StdLib, options: &LuaOptions) -> XRc<ReentrantMutex<Self>> {
        let mem_state: *mut MemoryState = Box::into_raw(Box::default());
        let mut state = ffi::lua_newstate(ALLOCATOR, mem_state as *mut c_void);
        // If state is null then switch to Lua internal allocator
        if state.is_null() {
            drop(Box::from_raw(mem_state));
            state = ffi::luaL_newstate();
        }
        assert!(!state.is_null(), "Failed to create a Lua VM");

        ffi::luaL_requiref(state, cstr!("_G"), ffi::luaopen_base, 1);
        ffi::lua_pop(state, 1);

        // Init Luau code generator (jit)
        #[cfg(feature = "luau-jit")]
        if ffi::luau_codegen_supported() != 0 {
            ffi::luau_codegen_create(state);
        }

        let rawlua = Self::init_from_ptr(state, true);
        let extra = rawlua.lock().extra.get();

        mlua_expect!(
            load_std_libs(state, libs),
            "Error during loading standard libraries"
        );
        (*extra).libs |= libs;

        if !options.catch_rust_panics {
            mlua_expect!(
                (|| -> Result<()> {
                    let _sg = StackGuard::new(state);

                    #[cfg(any(feature = "lua54", feature = "lua53", feature = "lua52"))]
                    ffi::lua_rawgeti(state, ffi::LUA_REGISTRYINDEX, ffi::LUA_RIDX_GLOBALS);
                    #[cfg(any(feature = "lua51", feature = "luajit", feature = "luau"))]
                    ffi::lua_pushvalue(state, ffi::LUA_GLOBALSINDEX);

                    ffi::lua_pushcfunction(state, safe_pcall);
                    rawset_field(state, -2, "pcall")?;

                    ffi::lua_pushcfunction(state, safe_xpcall);
                    rawset_field(state, -2, "xpcall")?;

                    Ok(())
                })(),
                "Error during applying option `catch_rust_panics`"
            )
        }

        #[cfg(feature = "async")]
        if options.thread_pool_size > 0 {
            (*extra).thread_pool.reserve_exact(options.thread_pool_size);
        }

        rawlua
    }

    pub(super) unsafe fn init_from_ptr(state: *mut ffi::lua_State, owned: bool) -> XRc<ReentrantMutex<Self>> {
        assert!(!state.is_null(), "Lua state is NULL");
        if let Some(lua) = Self::try_from_ptr(state) {
            return lua;
        }

        let main_state = get_main_state(state).unwrap_or(state);
        let main_state_top = ffi::lua_gettop(main_state);

        mlua_expect!(
            (|state| {
                init_error_registry(state)?;

                // Create the internal metatables and store them in the registry
                // to prevent from being garbage collected.

                init_internal_metatable::<XRc<UnsafeCell<ExtraData>>>(state, None)?;
                init_internal_metatable::<Callback>(state, None)?;
                init_internal_metatable::<CallbackUpvalue>(state, None)?;
                #[cfg(not(feature = "luau"))]
                init_internal_metatable::<HookCallback>(state, None)?;
                #[cfg(feature = "async")]
                {
                    init_internal_metatable::<AsyncCallback>(state, None)?;
                    init_internal_metatable::<AsyncCallbackUpvalue>(state, None)?;
                    init_internal_metatable::<AsyncPollUpvalue>(state, None)?;
                    init_internal_metatable::<Option<Waker>>(state, None)?;
                }

                // Init serde metatables
                #[cfg(feature = "serde")]
                crate::serde::init_metatables(state)?;

                Ok::<_, Error>(())
            })(main_state),
            "Error during Lua initialization",
        );

        // Init ExtraData
        let extra = ExtraData::init(main_state, owned);

        // Register `DestructedUserdata` type
        get_destructed_userdata_metatable(main_state);
        let destructed_mt_ptr = ffi::lua_topointer(main_state, -1);
        let destructed_ud_typeid = TypeId::of::<DestructedUserdata>();
        (*extra.get())
            .registered_userdata_mt
            .insert(destructed_mt_ptr, Some(destructed_ud_typeid));
        ffi::lua_pop(main_state, 1);

        mlua_debug_assert!(
            ffi::lua_gettop(main_state) == main_state_top,
            "stack leak during creation"
        );
        assert_stack(main_state, ffi::LUA_MINSTACK);

        #[allow(clippy::arc_with_non_send_sync)]
        let rawlua = XRc::new(ReentrantMutex::new(RawLua {
            state: Cell::new(state),
            // Make sure that we don't store current state as main state (if it's not available)
            main_state: get_main_state(state).and_then(NonNull::new),
            extra: XRc::clone(&extra),
            owned,
        }));
        (*extra.get()).set_lua(&rawlua);
        if owned {
            // If Lua state is managed by us, then make internal `RawLua` reference "weak"
            XRc::decrement_strong_count(XRc::as_ptr(&rawlua));
        } else {
            // If Lua state is not managed by us, then keep internal `RawLua` reference "strong"
            // but `Extra` reference weak (it will be collected from registry at lua_close time)
            XRc::decrement_strong_count(XRc::as_ptr(&extra));
        }

        rawlua
    }

    unsafe fn try_from_ptr(state: *mut ffi::lua_State) -> Option<XRc<ReentrantMutex<Self>>> {
        match ExtraData::get(state) {
            extra if extra.is_null() => None,
            extra => Some(XRc::clone(&(*extra).lua().raw)),
        }
    }

    /// Marks the Lua state as safe.
    #[inline(always)]
    pub(super) fn mark_safe(&self) {
        unsafe { (*self.extra.get()).safe = true };
    }

    /// Loads the specified subset of the standard libraries into an existing Lua state.
    ///
    /// Use the [`StdLib`] flags to specify the libraries you want to load.
    ///
    /// [`StdLib`]: crate::StdLib
    pub(super) unsafe fn load_std_libs(&self, libs: StdLib) -> Result<()> {
        let is_safe = (*self.extra.get()).safe;

        #[cfg(not(feature = "luau"))]
        if is_safe && libs.contains(StdLib::DEBUG) {
            return Err(Error::SafetyError(
                "the unsafe `debug` module can't be loaded in safe mode".to_string(),
            ));
        }
        #[cfg(feature = "luajit")]
        if is_safe && libs.contains(StdLib::FFI) {
            return Err(Error::SafetyError(
                "the unsafe `ffi` module can't be loaded in safe mode".to_string(),
            ));
        }

        let res = load_std_libs(self.main_state(), libs);

        // If `package` library loaded into a safe lua state then disable C modules
        #[cfg(not(feature = "luau"))]
        if is_safe {
            let curr_libs = (*self.extra.get()).libs;
            if (curr_libs ^ (curr_libs | libs)).contains(StdLib::PACKAGE) {
                mlua_expect!(self.lua().disable_c_modules(), "Error disabling C modules");
            }
        }
        #[cfg(feature = "luau")]
        let _ = is_safe;
        unsafe { (*self.extra.get()).libs |= libs };

        res
    }

    /// Private version of [`Lua::try_set_app_data`]
    #[inline]
    pub(crate) fn set_priv_app_data<T: MaybeSend + 'static>(&self, data: T) -> Option<T> {
        let extra = unsafe { &*self.extra.get() };
        extra.app_data_priv.insert(data)
    }

    /// Private version of [`Lua::app_data_ref`]
    #[track_caller]
    #[inline]
    pub(crate) fn priv_app_data_ref<T: 'static>(&self) -> Option<AppDataRef<'_, T>> {
        let extra = unsafe { &*self.extra.get() };
        extra.app_data_priv.borrow(None)
    }

    /// Private version of [`Lua::app_data_mut`]
    #[track_caller]
    #[inline]
    pub(crate) fn priv_app_data_mut<T: 'static>(&self) -> Option<AppDataRefMut<'_, T>> {
        let extra = unsafe { &*self.extra.get() };
        extra.app_data_priv.borrow_mut(None)
    }

    /// See [`Lua::create_registry_value`]
    #[inline]
    pub(crate) fn owns_registry_value(&self, key: &RegistryKey) -> bool {
        let registry_unref_list = unsafe { &(*self.extra.get()).registry_unref_list };
        Arc::ptr_eq(&key.unref_list, registry_unref_list)
    }

    pub(crate) fn load_chunk(
        &self,
        name: Option<&CStr>,
        env: Option<&Table>,
        mode: Option<ChunkMode>,
        source: &[u8],
    ) -> Result<Function> {
        let state = self.state();
        unsafe {
            let _sg = StackGuard::new(state);
            check_stack(state, 3)?;

            let name = name.map(CStr::as_ptr).unwrap_or(ptr::null());
            let mode = match mode {
                Some(ChunkMode::Binary) => cstr!("b"),
                Some(ChunkMode::Text) => cstr!("t"),
                None => cstr!("bt"),
            };
            let status = if self.unlikely_memory_error() {
                self.load_chunk_inner(state, name, env, mode, source)
            } else {
                // Luau and Lua 5.2 can trigger an exception during chunk loading
                protect_lua!(state, 0, 1, |state| {
                    self.load_chunk_inner(state, name, env, mode, source)
                })?
            };
            match status {
                ffi::LUA_OK => Ok(Function(self.pop_ref())),
                err => Err(pop_error(state, err)),
            }
        }
    }

    pub(crate) unsafe fn load_chunk_inner(
        &self,
        state: *mut ffi::lua_State,
        name: *const c_char,
        env: Option<&Table>,
        mode: *const c_char,
        source: &[u8],
    ) -> c_int {
        let status = ffi::luaL_loadbufferenv(
            state,
            source.as_ptr() as *const c_char,
            source.len(),
            name,
            mode,
            match env {
                Some(env) => {
                    self.push_ref(&env.0);
                    -1
                }
                _ => 0,
            },
        );
        #[cfg(feature = "luau-jit")]
        if status == ffi::LUA_OK {
            if (*self.extra.get()).enable_jit && ffi::luau_codegen_supported() != 0 {
                ffi::luau_codegen_compile(state, -1);
            }
        }
        status
    }

    /// Sets a hook for a thread (coroutine).
    #[cfg(not(feature = "luau"))]
    pub(crate) unsafe fn set_thread_hook(
        &self,
        thread_state: *mut ffi::lua_State,
        hook: HookKind,
    ) -> Result<()> {
        // Key to store hooks in the registry
        const HOOKS_KEY: *const c_char = cstr!("__mlua_hooks");

<<<<<<< HEAD
        unsafe extern "C-unwind" fn hook_proc(state: *mut ffi::lua_State, ar: *mut ffi::lua_Debug) {
            let extra = ExtraData::get(state);
            if (*extra).hook_thread != state {
                // Hook was destined for a different thread, ignore
                ffi::lua_sethook(state, None, 0, 0);
                return;
            }
            let result = callback_error_ext(state, extra, move |extra, _| {
                let hook_cb = (*extra).hook_callback.clone();
                let hook_cb = mlua_expect!(hook_cb, "no hook callback set in hook_proc");
                if Rc::strong_count(&hook_cb) > 2 {
                    return Ok(VmState::Continue); // Don't allow recursion
                }
                let rawlua = (*extra).raw_lua();
                let debug = Debug::new(rawlua, ar);
                hook_cb((*extra).lua(), debug)
            });
            match result {
=======
        unsafe fn process_status(state: *mut ffi::lua_State, event: c_int, status: VmState) {
            match status {
>>>>>>> 54907f80
                VmState::Continue => {}
                VmState::Yield => {
                    // Only count and line events can yield
                    if event == ffi::LUA_HOOKCOUNT || event == ffi::LUA_HOOKLINE {
                        #[cfg(any(feature = "lua54", feature = "lua53"))]
                        if ffi::lua_isyieldable(state) != 0 {
                            ffi::lua_yield(state, 0);
                        }
                        #[cfg(any(feature = "lua52", feature = "lua51", feature = "luajit"))]
                        {
                            ffi::lua_pushliteral(state, c"attempt to yield from a hook");
                            ffi::lua_error(state);
                        }
                    }
                }
            }
        }

        unsafe extern "C-unwind" fn global_hook_proc(state: *mut ffi::lua_State, ar: *mut ffi::lua_Debug) {
            let status = callback_error_ext(state, ptr::null_mut(), false, move |extra, _| {
                match (*extra).hook_callback.clone() {
                    Some(hook_callback) => {
                        let rawlua = (*extra).raw_lua();
                        let debug = Debug::new(rawlua, 0, ar);
                        hook_callback((*extra).lua(), &debug)
                    }
                    None => {
                        ffi::lua_sethook(state, None, 0, 0);
                        Ok(VmState::Continue)
                    }
                }
            });
            process_status(state, (*ar).event, status);
        }

        unsafe extern "C-unwind" fn hook_proc(state: *mut ffi::lua_State, ar: *mut ffi::lua_Debug) {
            let top = ffi::lua_gettop(state);
            let mut hook_callback_ptr = ptr::null();
            ffi::luaL_checkstack(state, 3, ptr::null());
            if ffi::lua_getfield(state, ffi::LUA_REGISTRYINDEX, HOOKS_KEY) == ffi::LUA_TTABLE {
                ffi::lua_pushthread(state);
                if ffi::lua_rawget(state, -2) == ffi::LUA_TUSERDATA {
                    hook_callback_ptr = get_internal_userdata::<HookCallback>(state, -1, ptr::null());
                }
            }
            ffi::lua_settop(state, top);
            if hook_callback_ptr.is_null() {
                ffi::lua_sethook(state, None, 0, 0);
                return;
            }

            let status = callback_error_ext(state, ptr::null_mut(), false, |extra, _| {
                let rawlua = (*extra).raw_lua();
                let debug = Debug::new(rawlua, 0, ar);
                let hook_callback = (*hook_callback_ptr).clone();
                hook_callback((*extra).lua(), &debug)
            });
            process_status(state, (*ar).event, status)
        }

        let (triggers, callback) = match hook {
            HookKind::Global if (*self.extra.get()).hook_callback.is_none() => {
                return Ok(());
            }
            HookKind::Global => {
                let triggers = (*self.extra.get()).hook_triggers;
                let (mask, count) = (triggers.mask(), triggers.count());
                ffi::lua_sethook(thread_state, Some(global_hook_proc), mask, count);
                return Ok(());
            }
            HookKind::Thread(triggers, callback) => (triggers, callback),
        };

        // Hooks for threads stored in the registry (in a weak table)
        let state = self.state();
        let _sg = StackGuard::new(state);
        check_stack(state, 3)?;
        protect_lua!(state, 0, 0, |state| {
            if ffi::luaL_getsubtable(state, ffi::LUA_REGISTRYINDEX, HOOKS_KEY) == 0 {
                // Table just created, initialize it
                ffi::lua_pushliteral(state, c"k");
                ffi::lua_setfield(state, -2, cstr!("__mode")); // hooktable.__mode = "k"
                ffi::lua_pushvalue(state, -1);
                ffi::lua_setmetatable(state, -2); // metatable(hooktable) = hooktable
            }

            ffi::lua_pushthread(thread_state);
            ffi::lua_xmove(thread_state, state, 1); // key (thread)
            let _ = push_internal_userdata(state, callback, false); // value (hook callback)
            ffi::lua_rawset(state, -3); // hooktable[thread] = hook callback
        })?;

        ffi::lua_sethook(thread_state, Some(hook_proc), triggers.mask(), triggers.count());

        Ok(())
    }

    /// See [`Lua::create_string`]
    pub(crate) unsafe fn create_string(&self, s: impl AsRef<[u8]>) -> Result<String> {
        let state = self.state();
        if self.unlikely_memory_error() {
            push_string(state, s.as_ref(), false)?;
            return Ok(String(self.pop_ref()));
        }

        let _sg = StackGuard::new(state);
        check_stack(state, 3)?;
        push_string(state, s.as_ref(), true)?;
        Ok(String(self.pop_ref()))
    }

    #[cfg(feature = "luau")]
    pub(crate) unsafe fn create_buffer_with_capacity(&self, size: usize) -> Result<(*mut u8, crate::Buffer)> {
        let state = self.state();
        if self.unlikely_memory_error() {
            let ptr = crate::util::push_buffer(state, size, false)?;
            return Ok((ptr, crate::Buffer(self.pop_ref())));
        }

        let _sg = StackGuard::new(state);
        check_stack(state, 3)?;
        let ptr = crate::util::push_buffer(state, size, true)?;
        Ok((ptr, crate::Buffer(self.pop_ref())))
    }

    /// See [`Lua::create_table_with_capacity`]
    pub(crate) unsafe fn create_table_with_capacity(&self, narr: usize, nrec: usize) -> Result<Table> {
        let state = self.state();
        if self.unlikely_memory_error() {
            push_table(state, narr, nrec, false)?;
            return Ok(Table(self.pop_ref()));
        }

        let _sg = StackGuard::new(state);
        check_stack(state, 3)?;
        push_table(state, narr, nrec, true)?;
        Ok(Table(self.pop_ref()))
    }

    /// See [`Lua::create_table_from`]
    pub(crate) unsafe fn create_table_from<I, K, V>(&self, iter: I) -> Result<Table>
    where
        I: IntoIterator<Item = (K, V)>,
        K: IntoLua,
        V: IntoLua,
    {
        let state = self.state();
        let _sg = StackGuard::new(state);
        check_stack(state, 6)?;

        let iter = iter.into_iter();
        let lower_bound = iter.size_hint().0;
        let protect = !self.unlikely_memory_error();
        push_table(state, 0, lower_bound, protect)?;
        for (k, v) in iter {
            self.push(k)?;
            self.push(v)?;
            if protect {
                protect_lua!(state, 3, 1, fn(state) ffi::lua_rawset(state, -3))?;
            } else {
                ffi::lua_rawset(state, -3);
            }
        }

        Ok(Table(self.pop_ref()))
    }

    /// See [`Lua::create_sequence_from`]
    pub(crate) unsafe fn create_sequence_from<T, I>(&self, iter: I) -> Result<Table>
    where
        T: IntoLua,
        I: IntoIterator<Item = T>,
    {
        let state = self.state();
        let _sg = StackGuard::new(state);
        check_stack(state, 5)?;

        let iter = iter.into_iter();
        let lower_bound = iter.size_hint().0;
        let protect = !self.unlikely_memory_error();
        push_table(state, lower_bound, 0, protect)?;
        for (i, v) in iter.enumerate() {
            self.push(v)?;
            if protect {
                protect_lua!(state, 2, 1, |state| {
                    ffi::lua_rawseti(state, -2, (i + 1) as Integer);
                })?;
            } else {
                ffi::lua_rawseti(state, -2, (i + 1) as Integer);
            }
        }

        Ok(Table(self.pop_ref()))
    }

    /// Wraps a Lua function into a new thread (or coroutine).
    ///
    /// Takes function by reference.
    pub(crate) unsafe fn create_thread(&self, func: &Function) -> Result<Thread> {
        let state = self.state();
        let _sg = StackGuard::new(state);
        check_stack(state, 3)?;

        let protect = !self.unlikely_memory_error();
        #[cfg(feature = "luau")]
        let protect = protect || (*self.extra.get()).thread_creation_callback.is_some();

        let thread_state = if !protect {
            ffi::lua_newthread(state)
        } else {
            protect_lua!(state, 0, 1, |state| ffi::lua_newthread(state))?
        };

        // Inherit global hook if set
        #[cfg(not(feature = "luau"))]
        self.set_thread_hook(thread_state, HookKind::Global)?;

        let thread = Thread(self.pop_ref(), thread_state);
        ffi::lua_xpush(self.ref_thread(), thread_state, func.0.index);
        Ok(thread)
    }

    /// Wraps a Lua function into a new or recycled thread (coroutine).
    #[cfg(feature = "async")]
    pub(crate) unsafe fn create_recycled_thread(&self, func: &Function) -> Result<Thread> {
        if let Some(index) = (*self.extra.get()).thread_pool.pop() {
            let thread_state = ffi::lua_tothread(self.ref_thread(), *index.0);
            ffi::lua_xpush(self.ref_thread(), thread_state, func.0.index);

            #[cfg(feature = "luau")]
            {
                // Inherit `LUA_GLOBALSINDEX` from the caller
                ffi::lua_xpush(self.state(), thread_state, ffi::LUA_GLOBALSINDEX);
                ffi::lua_replace(thread_state, ffi::LUA_GLOBALSINDEX);
            }

            return Ok(Thread(ValueRef::new(self, index), thread_state));
        }

        self.create_thread(func)
    }

    /// Returns the thread to the pool for later use.
    #[cfg(feature = "async")]
    pub(crate) unsafe fn recycle_thread(&self, thread: &mut Thread) {
<<<<<<< HEAD
        let thread_state = thread.1;
        let extra = &mut *self.extra.get();
        if extra.thread_pool.len() == extra.thread_pool.capacity() {
            #[cfg(feature = "lua54")]
            if ffi::lua_status(thread_state) != ffi::LUA_OK {
                // Close all to-be-closed variables without returning thread to the pool
                #[cfg(not(feature = "vendored"))]
                ffi::lua_resetthread(thread_state);
                #[cfg(feature = "vendored")]
                ffi::lua_closethread(thread_state, self.state());
            }
            return;
        }

        let mut reset_ok = false;
        if ffi::lua_status(thread_state) == ffi::LUA_OK {
            if ffi::lua_gettop(thread_state) > 0 {
                ffi::lua_settop(thread_state, 0);
            }
            reset_ok = true;
        }

        #[cfg(feature = "lua54")]
        if !reset_ok {
            #[cfg(not(feature = "vendored"))]
            let status = ffi::lua_resetthread(thread_state);
            #[cfg(feature = "vendored")]
            let status = ffi::lua_closethread(thread_state, self.state());
            reset_ok = status == ffi::LUA_OK;
        }
        #[cfg(feature = "luau")]
        if !reset_ok {
            ffi::lua_resetthread(thread_state);
            reset_ok = true;
        }

        if reset_ok {
            extra.thread_pool.push(thread.0.index);
            thread.0.drop = false; // Prevent thread from being garbage collected
=======
        let extra = &mut *self.extra.get();
        if extra.thread_pool.len() < extra.thread_pool.capacity() {
            if let Some(index) = thread.0.index_count.take() {
                extra.thread_pool.push(index);
            }
>>>>>>> 54907f80
        }
    }

    /// Pushes a value that implements `IntoLua` onto the Lua stack.
    ///
    /// Uses up to 2 stack spaces to push a single value, does not call `checkstack`.
    #[inline(always)]
    pub(crate) unsafe fn push(&self, value: impl IntoLua) -> Result<()> {
        value.push_into_stack(self)
    }

    /// Pushes a `Value` (by reference) onto the Lua stack.
    ///
    /// Uses 2 stack spaces, does not call `checkstack`.
    pub(crate) unsafe fn push_value(&self, value: &Value) -> Result<()> {
        let state = self.state();
        match value {
            Value::Nil => ffi::lua_pushnil(state),
            Value::Boolean(b) => ffi::lua_pushboolean(state, *b as c_int),
            Value::LightUserData(ud) => ffi::lua_pushlightuserdata(state, ud.0),
            Value::Integer(i) => ffi::lua_pushinteger(state, *i),
            Value::Number(n) => ffi::lua_pushnumber(state, *n),
            #[cfg(feature = "luau")]
            Value::Vector(v) => {
                #[cfg(not(feature = "luau-vector4"))]
                ffi::lua_pushvector(state, v.x(), v.y(), v.z());
                #[cfg(feature = "luau-vector4")]
                ffi::lua_pushvector(state, v.x(), v.y(), v.z(), v.w());
            }
            Value::String(s) => self.push_ref(&s.0),
            Value::Table(t) => self.push_ref(&t.0),
            Value::Function(f) => self.push_ref(&f.0),
            Value::Thread(t) => self.push_ref(&t.0),
            Value::UserData(ud) => self.push_ref(&ud.0),
            #[cfg(feature = "luau")]
            Value::Buffer(buf) => self.push_ref(&buf.0),
            Value::Error(err) => {
                let protect = !self.unlikely_memory_error();
                push_internal_userdata(state, WrappedFailure::Error(*err.clone()), protect)?;
            }
            Value::Other(vref) => self.push_ref(vref),
        }
        Ok(())
    }

    /// Pops a value from the Lua stack.
    ///
    /// Uses up to 1 stack spaces, does not call `checkstack`.
    pub(crate) unsafe fn pop_value(&self) -> Value {
        let value = self.stack_value(-1, None);
        ffi::lua_pop(self.state(), 1);
        value
    }

    /// Returns value at given stack index without popping it.
    ///
    /// Uses up to 1 stack spaces, does not call `checkstack`.
    pub(crate) unsafe fn stack_value(&self, idx: c_int, type_hint: Option<c_int>) -> Value {
        let state = self.state();
        match type_hint.unwrap_or_else(|| ffi::lua_type(state, idx)) {
            ffi::LUA_TNIL => Nil,

            ffi::LUA_TBOOLEAN => Value::Boolean(ffi::lua_toboolean(state, idx) != 0),

            ffi::LUA_TLIGHTUSERDATA => Value::LightUserData(LightUserData(ffi::lua_touserdata(state, idx))),

            #[cfg(any(feature = "lua54", feature = "lua53"))]
            ffi::LUA_TNUMBER => {
                if ffi::lua_isinteger(state, idx) != 0 {
                    Value::Integer(ffi::lua_tointeger(state, idx))
                } else {
                    Value::Number(ffi::lua_tonumber(state, idx))
                }
            }

            #[cfg(any(feature = "lua52", feature = "lua51", feature = "luajit", feature = "luau"))]
            ffi::LUA_TNUMBER => {
                use crate::types::Number;

                let n = ffi::lua_tonumber(state, idx);
                match num_traits::cast(n) {
                    Some(i) if n.to_bits() == (i as Number).to_bits() => Value::Integer(i),
                    _ => Value::Number(n),
                }
            }

            #[cfg(feature = "luau")]
            ffi::LUA_TVECTOR => {
                let v = ffi::lua_tovector(state, idx);
                mlua_debug_assert!(!v.is_null(), "vector is null");
                #[cfg(not(feature = "luau-vector4"))]
                return Value::Vector(crate::Vector([*v, *v.add(1), *v.add(2)]));
                #[cfg(feature = "luau-vector4")]
                return Value::Vector(crate::Vector([*v, *v.add(1), *v.add(2), *v.add(3)]));
            }

            ffi::LUA_TSTRING => {
                ffi::lua_xpush(state, self.ref_thread(), idx);
                Value::String(String(self.pop_ref_thread()))
            }

            ffi::LUA_TTABLE => {
                ffi::lua_xpush(state, self.ref_thread(), idx);
                Value::Table(Table(self.pop_ref_thread()))
            }

            ffi::LUA_TFUNCTION => {
                ffi::lua_xpush(state, self.ref_thread(), idx);
                Value::Function(Function(self.pop_ref_thread()))
            }

            ffi::LUA_TUSERDATA => {
                // If the userdata is `WrappedFailure`, process it as an error or panic.
                let failure_mt_ptr = (*self.extra.get()).wrapped_failure_mt_ptr;
                match get_internal_userdata::<WrappedFailure>(state, idx, failure_mt_ptr).as_mut() {
                    Some(WrappedFailure::Error(err)) => Value::Error(Box::new(err.clone())),
                    Some(WrappedFailure::Panic(panic)) => {
                        if let Some(panic) = panic.take() {
                            resume_unwind(panic);
                        }
                        // Previously resumed panic?
                        Value::Nil
                    }
                    _ => {
                        ffi::lua_xpush(state, self.ref_thread(), idx);
                        Value::UserData(AnyUserData(self.pop_ref_thread()))
                    }
                }
            }

            ffi::LUA_TTHREAD => {
                ffi::lua_xpush(state, self.ref_thread(), idx);
                let thread_state = ffi::lua_tothread(self.ref_thread(), -1);
                Value::Thread(Thread(self.pop_ref_thread(), thread_state))
            }

            #[cfg(feature = "luau")]
            ffi::LUA_TBUFFER => {
                ffi::lua_xpush(state, self.ref_thread(), idx);
                Value::Buffer(crate::Buffer(self.pop_ref_thread()))
            }

            _ => {
                ffi::lua_xpush(state, self.ref_thread(), idx);
                Value::Other(self.pop_ref_thread())
            }
        }
    }

    // Pushes a ValueRef value onto the stack, uses 1 stack space, does not call checkstack
    #[inline]
    pub(crate) fn push_ref(&self, vref: &ValueRef) {
        assert!(
            self.weak() == &vref.lua,
            "Lua instance passed Value created from a different main Lua state"
        );
        unsafe { ffi::lua_xpush(self.ref_thread(), self.state(), vref.index) };
    }

    // Pops the topmost element of the stack and stores a reference to it. This pins the object,
    // preventing garbage collection until the returned `ValueRef` is dropped.
    //
    // References are stored on the stack of a specially created auxiliary thread that exists only
    // to store reference values. This is much faster than storing these in the registry, and also
    // much more flexible and requires less bookkeeping than storing them directly in the currently
    // used stack.
    #[inline]
    pub(crate) unsafe fn pop_ref(&self) -> ValueRef {
        ffi::lua_xmove(self.state(), self.ref_thread(), 1);
        let index = (*self.extra.get()).ref_stack_pop();
        ValueRef::new(self, index)
    }

    // Same as `pop_ref` but assumes the value is already on the reference thread
    #[inline]
    pub(crate) unsafe fn pop_ref_thread(&self) -> ValueRef {
        let index = (*self.extra.get()).ref_stack_pop();
        ValueRef::new(self, index)
    }

    pub(crate) unsafe fn drop_ref(&self, vref: &ValueRef) {
        let ref_thread = self.ref_thread();
        mlua_debug_assert!(
            ffi::lua_gettop(ref_thread) >= vref.index,
            "GC finalizer is not allowed in ref_thread"
        );
        ffi::lua_pushnil(ref_thread);
        ffi::lua_replace(ref_thread, vref.index);
        (*self.extra.get()).ref_free.push(vref.index);
    }

    #[inline]
    pub(crate) unsafe fn push_error_traceback(&self) {
        let state = self.state();
        #[cfg(any(feature = "lua51", feature = "luajit", feature = "luau"))]
        ffi::lua_xpush(self.ref_thread(), state, ExtraData::ERROR_TRACEBACK_IDX);
        // Lua 5.2+ support light C functions that does not require extra allocations
        #[cfg(any(feature = "lua54", feature = "lua53", feature = "lua52"))]
        ffi::lua_pushcfunction(state, crate::util::error_traceback);
    }

    #[inline]
    pub(crate) unsafe fn unlikely_memory_error(&self) -> bool {
        #[cfg(debug_assertions)]
        if cfg!(force_memory_limit) {
            return false;
        }

        // MemoryInfo is empty in module mode so we cannot predict memory limits
        match MemoryState::get(self.state()) {
            mem_state if !mem_state.is_null() => (*mem_state).memory_limit() == 0,
            _ => (*self.extra.get()).skip_memory_check, // Check the special flag (only for module mode)
        }
    }

    pub(crate) unsafe fn make_userdata<T>(&self, data: UserDataStorage<T>) -> Result<AnyUserData>
    where
        T: UserData + 'static,
    {
        self.make_userdata_with_metatable(data, || {
            // Check if userdata/metatable is already registered
            let type_id = TypeId::of::<T>();
            if let Some(&table_id) = (*self.extra.get()).registered_userdata_t.get(&type_id) {
                return Ok(table_id as Integer);
            }

            // Create a new metatable from `UserData` definition
            let mut registry = UserDataRegistry::new(self.lua());
            T::register(&mut registry);

            self.create_userdata_metatable(registry.into_raw())
        })
    }

    pub(crate) unsafe fn make_any_userdata<T>(&self, data: UserDataStorage<T>) -> Result<AnyUserData>
    where
        T: 'static,
    {
        self.make_userdata_with_metatable(data, || {
            // Check if userdata/metatable is already registered
            let type_id = TypeId::of::<T>();
            if let Some(&table_id) = (*self.extra.get()).registered_userdata_t.get(&type_id) {
                return Ok(table_id as Integer);
            }

            // Check if metatable creation is pending or create an empty metatable otherwise
            let registry = match (*self.extra.get()).pending_userdata_reg.remove(&type_id) {
                Some(registry) => registry,
                None => UserDataRegistry::<T>::new(self.lua()).into_raw(),
            };
            self.create_userdata_metatable(registry)
        })
    }

    unsafe fn make_userdata_with_metatable<T>(
        &self,
        data: UserDataStorage<T>,
        get_metatable_id: impl FnOnce() -> Result<Integer>,
    ) -> Result<AnyUserData> {
        let state = self.state();
        let _sg = StackGuard::new(state);
        check_stack(state, 3)?;

        // We generate metatable first to make sure it *always* available when userdata pushed
        let mt_id = get_metatable_id()?;
        let protect = !self.unlikely_memory_error();
<<<<<<< HEAD
        crate::util::push_userdata(state, data, protect)?;
=======
        push_userdata(state, data, protect)?;
>>>>>>> 54907f80
        ffi::lua_rawgeti(state, ffi::LUA_REGISTRYINDEX, mt_id);
        ffi::lua_setmetatable(state, -2);

        // Set empty environment for Lua 5.1
        #[cfg(any(feature = "lua51", feature = "luajit"))]
        if protect {
            protect_lua!(state, 1, 1, fn(state) {
                ffi::lua_newtable(state);
                ffi::lua_setuservalue(state, -2);
            })?;
        } else {
            ffi::lua_newtable(state);
            ffi::lua_setuservalue(state, -2);
        }

        Ok(AnyUserData(self.pop_ref()))
    }

    pub(crate) unsafe fn create_userdata_metatable(&self, registry: RawUserDataRegistry) -> Result<Integer> {
        let state = self.state();
        let type_id = registry.type_id;

        self.push_userdata_metatable(registry)?;

        let mt_ptr = ffi::lua_topointer(state, -1);
        let id = protect_lua!(state, 1, 0, |state| {
            ffi::luaL_ref(state, ffi::LUA_REGISTRYINDEX)
        })?;

        if let Some(type_id) = type_id {
            (*self.extra.get()).registered_userdata_t.insert(type_id, id);
        }
        self.register_userdata_metatable(mt_ptr, type_id);

        Ok(id as Integer)
    }

    pub(crate) unsafe fn push_userdata_metatable(&self, mut registry: RawUserDataRegistry) -> Result<()> {
        let state = self.state();
        let mut stack_guard = StackGuard::new(state);
        check_stack(state, 13)?;

        // Prepare metatable, add meta methods first and then meta fields
        let metatable_nrec = registry.meta_methods.len() + registry.meta_fields.len();
        #[cfg(feature = "async")]
        let metatable_nrec = metatable_nrec + registry.async_meta_methods.len();
        push_table(state, 0, metatable_nrec, true)?;
        for (k, m) in registry.meta_methods {
            self.push(self.create_callback(m)?)?;
            rawset_field(state, -2, MetaMethod::validate(&k)?)?;
        }
        #[cfg(feature = "async")]
        for (k, m) in registry.async_meta_methods {
            self.push(self.create_async_callback(m)?)?;
            rawset_field(state, -2, MetaMethod::validate(&k)?)?;
        }
        let mut has_name = false;
        for (k, v) in registry.meta_fields {
            has_name = has_name || k == MetaMethod::Type;
            v?.push_into_stack(self)?;
            rawset_field(state, -2, MetaMethod::validate(&k)?)?;
        }
        // Set `__name/__type` if not provided
        if !has_name {
            let type_name = registry.type_name;
            push_string(state, type_name.as_bytes(), !self.unlikely_memory_error())?;
            rawset_field(state, -2, MetaMethod::Type.name())?;
        }
        let metatable_index = ffi::lua_absindex(state, -1);

        let fields_nrec = registry.fields.len();
        if fields_nrec > 0 {
            // If `__index` is a table then update it in-place
            let index_type = ffi::lua_getfield(state, metatable_index, cstr!("__index"));
            match index_type {
                ffi::LUA_TNIL | ffi::LUA_TTABLE => {
                    if index_type == ffi::LUA_TNIL {
                        // Create a new table
                        ffi::lua_pop(state, 1);
                        push_table(state, 0, fields_nrec, true)?;
                    }
                    for (k, v) in mem::take(&mut registry.fields) {
                        v?.push_into_stack(self)?;
                        rawset_field(state, -2, &k)?;
                    }
                    rawset_field(state, metatable_index, "__index")?;
                }
                _ => {
                    ffi::lua_pop(state, 1);
                    // Fields will be converted to functions and added to field getters
                }
            }
        }

        let mut field_getters_index = None;
        let field_getters_nrec = registry.field_getters.len() + registry.fields.len();
        if field_getters_nrec > 0 {
            push_table(state, 0, field_getters_nrec, true)?;
            for (k, m) in registry.field_getters {
                self.push(self.create_callback(m)?)?;
                rawset_field(state, -2, &k)?;
            }
            for (k, v) in registry.fields {
                unsafe extern "C-unwind" fn return_field(state: *mut ffi::lua_State) -> c_int {
                    ffi::lua_pushvalue(state, ffi::lua_upvalueindex(1));
                    1
                }
                v?.push_into_stack(self)?;
                protect_lua!(state, 1, 1, fn(state) {
                    ffi::lua_pushcclosure(state, return_field, 1);
                })?;
                rawset_field(state, -2, &k)?;
            }
            field_getters_index = Some(ffi::lua_absindex(state, -1));
        }

        let mut field_setters_index = None;
        let field_setters_nrec = registry.field_setters.len();
        if field_setters_nrec > 0 {
            push_table(state, 0, field_setters_nrec, true)?;
            for (k, m) in registry.field_setters {
                self.push(self.create_callback(m)?)?;
                rawset_field(state, -2, &k)?;
            }
            field_setters_index = Some(ffi::lua_absindex(state, -1));
        }

        // Create methods namecall table
        #[cfg_attr(not(feature = "luau"), allow(unused_mut))]
        let mut methods_map = None;
        #[cfg(feature = "luau")]
        if registry.enable_namecall {
            let map: &mut rustc_hash::FxHashMap<_, crate::types::CallbackPtr> =
                methods_map.get_or_insert_with(Default::default);
            for (k, m) in &registry.methods {
                map.insert(k.as_bytes().to_vec(), &**m);
            }
        }

        let mut methods_index = None;
        let methods_nrec = registry.methods.len();
        #[cfg(feature = "async")]
        let methods_nrec = methods_nrec + registry.async_methods.len();
        if methods_nrec > 0 {
            // If `__index` is a table then update it in-place
            let index_type = ffi::lua_getfield(state, metatable_index, cstr!("__index"));
            match index_type {
                ffi::LUA_TTABLE => {} // Update the existing table
                _ => {
                    // Create a new table
                    ffi::lua_pop(state, 1);
                    push_table(state, 0, methods_nrec, true)?;
                }
            }
            for (k, m) in registry.methods {
                self.push(self.create_callback(m)?)?;
                rawset_field(state, -2, &k)?;
            }
            #[cfg(feature = "async")]
            for (k, m) in registry.async_methods {
                self.push(self.create_async_callback(m)?)?;
                rawset_field(state, -2, &k)?;
            }
            match index_type {
                ffi::LUA_TTABLE => {
                    ffi::lua_pop(state, 1); // All done
                }
                ffi::LUA_TNIL => {
                    // Set the new table as `__index`
                    rawset_field(state, metatable_index, "__index")?;
                }
                _ => {
                    methods_index = Some(ffi::lua_absindex(state, -1));
                }
            }
        }

        ffi::lua_pushcfunction(state, registry.destructor);
        rawset_field(state, metatable_index, "__gc")?;

        init_userdata_metatable(
            state,
            metatable_index,
            field_getters_index,
            field_setters_index,
            methods_index,
            methods_map,
        )?;

        // Update stack guard to keep metatable after return
        stack_guard.keep(1);

        Ok(())
    }

    #[inline(always)]
    pub(crate) unsafe fn register_userdata_metatable(&self, mt_ptr: *const c_void, type_id: Option<TypeId>) {
        (*self.extra.get()).registered_userdata_mt.insert(mt_ptr, type_id);
    }

    #[inline(always)]
    pub(crate) unsafe fn deregister_userdata_metatable(&self, mt_ptr: *const c_void) {
        (*self.extra.get()).registered_userdata_mt.remove(&mt_ptr);
        if (*self.extra.get()).last_checked_userdata_mt.0 == mt_ptr {
            (*self.extra.get()).last_checked_userdata_mt = (ptr::null(), None);
        }
    }

    // Returns `TypeId` for the userdata ref, checking that it's registered and not destructed.
    //
    // Returns `None` if the userdata is registered but non-static.
    #[inline(always)]
    pub(crate) fn get_userdata_ref_type_id(&self, vref: &ValueRef) -> Result<Option<TypeId>> {
        unsafe { self.get_userdata_type_id_inner(self.ref_thread(), vref.index) }
    }

    // Same as `get_userdata_ref_type_id` but assumes the userdata is already on the stack.
    pub(crate) unsafe fn get_userdata_type_id<T>(
        &self,
        state: *mut ffi::lua_State,
        idx: c_int,
    ) -> Result<Option<TypeId>> {
        match self.get_userdata_type_id_inner(state, idx) {
            Ok(type_id) => Ok(type_id),
            Err(Error::UserDataTypeMismatch) if ffi::lua_type(state, idx) != ffi::LUA_TUSERDATA => {
                // Report `FromLuaConversionError` instead
                let idx_type_name = CStr::from_ptr(ffi::luaL_typename(state, idx));
                let idx_type_name = idx_type_name.to_str().unwrap();
                let message = format!("expected userdata of type '{}'", short_type_name::<T>());
                Err(Error::from_lua_conversion(idx_type_name, "userdata", message))
            }
            Err(err) => Err(err),
        }
    }

    unsafe fn get_userdata_type_id_inner(
        &self,
        state: *mut ffi::lua_State,
        idx: c_int,
    ) -> Result<Option<TypeId>> {
        let mt_ptr = get_metatable_ptr(state, idx);
        if mt_ptr.is_null() {
            return Err(Error::UserDataTypeMismatch);
        }

        // Fast path to skip looking up the metatable in the map
        let (last_mt, last_type_id) = (*self.extra.get()).last_checked_userdata_mt;
        if last_mt == mt_ptr {
            return Ok(last_type_id);
        }

        match (*self.extra.get()).registered_userdata_mt.get(&mt_ptr) {
            Some(&type_id) if type_id == Some(TypeId::of::<DestructedUserdata>()) => {
                Err(Error::UserDataDestructed)
            }
            Some(&type_id) => {
                (*self.extra.get()).last_checked_userdata_mt = (mt_ptr, type_id);
                Ok(type_id)
            }
            None => Err(Error::UserDataTypeMismatch),
        }
    }

    // Pushes a ValueRef (userdata) value onto the stack, returning their `TypeId`.
    // Uses 1 stack space, does not call checkstack.
    pub(crate) unsafe fn push_userdata_ref(&self, vref: &ValueRef) -> Result<Option<TypeId>> {
        let type_id = self.get_userdata_type_id_inner(self.ref_thread(), vref.index)?;
        self.push_ref(vref);
        Ok(type_id)
    }

    // Creates a Function out of a Callback containing a 'static Fn.
    pub(crate) fn create_callback(&self, func: Callback) -> Result<Function> {
        unsafe extern "C-unwind" fn call_callback(state: *mut ffi::lua_State) -> c_int {
            let upvalue = get_userdata::<CallbackUpvalue>(state, ffi::lua_upvalueindex(1));
            callback_error_ext(state, (*upvalue).extra.get(), true, |extra, nargs| {
                // Lua ensures that `LUA_MINSTACK` stack spaces are available (after pushing arguments)
                // The lock must be already held as the callback is executed
                let rawlua = (*extra).raw_lua();
                match (*upvalue).data {
                    Some(ref func) => func(rawlua, nargs),
                    None => Err(Error::CallbackDestructed),
                }
            })
        }

        let state = self.state();
        unsafe {
            let _sg = StackGuard::new(state);
            check_stack(state, 4)?;

            let func = Some(func);
            let extra = XRc::clone(&self.extra);
            let protect = !self.unlikely_memory_error();
            push_internal_userdata(state, CallbackUpvalue { data: func, extra }, protect)?;
            if protect {
                protect_lua!(state, 1, 1, fn(state) {
                    ffi::lua_pushcclosure(state, call_callback, 1);
                })?;
            } else {
                ffi::lua_pushcclosure(state, call_callback, 1);
            }

            Ok(Function(self.pop_ref()))
        }
    }

    #[cfg(feature = "async")]
    pub(crate) fn create_async_callback(&self, func: AsyncCallback) -> Result<Function> {
        // Ensure that the coroutine library is loaded
        #[cfg(any(feature = "lua54", feature = "lua53", feature = "lua52", feature = "luau"))]
        unsafe {
            if !(*self.extra.get()).libs.contains(StdLib::COROUTINE) {
                load_std_libs(self.main_state(), StdLib::COROUTINE)?;
                (*self.extra.get()).libs |= StdLib::COROUTINE;
            }
        }

        unsafe extern "C-unwind" fn call_callback(state: *mut ffi::lua_State) -> c_int {
            // Async functions cannot be scoped and therefore destroyed,
            // so the first upvalue is always valid
            let upvalue = get_userdata::<AsyncCallbackUpvalue>(state, ffi::lua_upvalueindex(1));
<<<<<<< HEAD
            callback_error_ext(state, (*upvalue).extra.get(), |extra, nargs| {
=======
            callback_error_ext(state, (*upvalue).extra.get(), true, |extra, nargs| {
>>>>>>> 54907f80
                // Lua ensures that `LUA_MINSTACK` stack spaces are available (after pushing arguments)
                // The lock must be already held as the callback is executed
                let rawlua = (*extra).raw_lua();

                let func = &*(*upvalue).data;
                let fut = Some(func(rawlua, nargs));
                let extra = XRc::clone(&(*upvalue).extra);
                let protect = !rawlua.unlikely_memory_error();
                push_internal_userdata(state, AsyncPollUpvalue { data: fut, extra }, protect)?;
                if protect {
                    protect_lua!(state, 1, 1, fn(state) {
                        ffi::lua_pushcclosure(state, poll_future, 1);
                    })?;
                } else {
                    ffi::lua_pushcclosure(state, poll_future, 1);
                }

                Ok(1)
            })
        }

        unsafe extern "C-unwind" fn poll_future(state: *mut ffi::lua_State) -> c_int {
            let upvalue = get_userdata::<AsyncPollUpvalue>(state, ffi::lua_upvalueindex(1));
            callback_error_ext(state, (*upvalue).extra.get(), true, |extra, nargs| {
                // Lua ensures that `LUA_MINSTACK` stack spaces are available (after pushing arguments)
                // The lock must be already held as the future is polled
                let rawlua = (*extra).raw_lua();
<<<<<<< HEAD
=======

                if nargs == 1 && ffi::lua_tolightuserdata(state, -1) == Lua::poll_terminate().0 {
                    // Destroy the future and terminate the Lua thread
                    (*upvalue).data.take();
                    ffi::lua_pushinteger(state, -1);
                    return Ok(1);
                }
>>>>>>> 54907f80

                let fut = &mut (*upvalue).data;
                let mut ctx = Context::from_waker(rawlua.waker());
                match fut.as_mut().map(|fut| fut.as_mut().poll(&mut ctx)) {
                    Some(Poll::Pending) => {
                        let fut_nvals = ffi::lua_gettop(state);
                        if fut_nvals >= 3 && ffi::lua_tolightuserdata(state, -3) == Lua::poll_yield().0 {
                            // We have some values to yield
                            ffi::lua_pushnil(state);
                            ffi::lua_replace(state, -4);
                            return Ok(3);
                        }
                        ffi::lua_pushnil(state);
                        ffi::lua_pushlightuserdata(state, Lua::poll_pending().0);
                        Ok(2)
                    }
                    Some(Poll::Ready(nresults)) => {
                        match nresults? {
                            nresults if nresults < 3 => {
                                // Fast path for up to 2 results without creating a table
                                ffi::lua_pushinteger(state, nresults as _);
                                if nresults > 0 {
                                    ffi::lua_insert(state, -nresults - 1);
                                }
                                Ok(nresults + 1)
                            }
                            nresults => {
                                let results = MultiValue::from_stack_multi(nresults, rawlua)?;
                                ffi::lua_pushinteger(state, nresults as _);
                                rawlua.push(rawlua.create_sequence_from(results)?)?;
                                Ok(2)
                            }
                        }
                    }
                    None => Err(Error::CallbackDestructed),
                }
            })
        }

        let state = self.state();
        let get_poll = unsafe {
            let _sg = StackGuard::new(state);
            check_stack(state, 4)?;

            let extra = XRc::clone(&self.extra);
            let protect = !self.unlikely_memory_error();
            let upvalue = AsyncCallbackUpvalue { data: func, extra };
            push_internal_userdata(state, upvalue, protect)?;
            if protect {
                protect_lua!(state, 1, 1, fn(state) {
                    ffi::lua_pushcclosure(state, call_callback, 1);
                })?;
            } else {
                ffi::lua_pushcclosure(state, call_callback, 1);
            }

            Function(self.pop_ref())
        };

        unsafe extern "C-unwind" fn unpack(state: *mut ffi::lua_State) -> c_int {
            let len = ffi::lua_tointeger(state, 2);
            ffi::luaL_checkstack(state, len as c_int, ptr::null());
            for i in 1..=len {
                ffi::lua_rawgeti(state, 1, i);
            }
            len as c_int
        }

        let lua = self.lua();
        let coroutine = lua.globals().get::<Table>("coroutine")?;

        // Prepare environment for the async poller
        let env = lua.create_table_with_capacity(0, 3)?;
        env.set("get_poll", get_poll)?;
        env.set("yield", coroutine.get::<Function>("yield")?)?;
        env.set("unpack", unsafe { lua.create_c_function(unpack)? })?;

        lua.load(
            r#"
            local poll = get_poll(...)
            local nres, res, res2 = poll()
            while true do
                -- Poll::Ready branch, `nres` is the number of results
                if nres ~= nil then
                    if nres == 0 then
                        return
                    elseif nres == 1 then
                        return res
                    elseif nres == 2 then
                        return res, res2
                    elseif nres < 0 then
                        -- Negative `nres` means that the future is terminated
                        -- It must stay yielded and never be resumed again
                        yield()
                    else
                        return unpack(res, nres)
                    end
                end

                -- Poll::Pending branch
                if res2 == nil then
                    -- `res` is a "pending" value
                    -- `yield` can return a signal to drop the future that we should propagate
                    -- to the poller
                    nres, res, res2 = poll(yield(res))
                elseif res2 == 0 then
                    nres, res, res2 = poll(yield())
                elseif res2 == 1 then
                    nres, res, res2 = poll(yield(res))
                else
                    nres, res, res2 = poll(yield(unpack(res, res2)))
                end
            end
            "#,
        )
        .try_cache()
        .set_name("=__mlua_async_poll")
        .set_environment(env)
        .into_function()
    }

    #[cfg(feature = "async")]
    #[inline]
    pub(crate) fn waker(&self) -> &Waker {
        unsafe { (*self.extra.get()).waker.as_ref() }
    }

    #[cfg(feature = "async")]
    #[inline]
    pub(crate) fn set_waker(&self, waker: NonNull<Waker>) -> NonNull<Waker> {
        unsafe { mem::replace(&mut (*self.extra.get()).waker, waker) }
    }
}

// Uses 3 stack spaces
unsafe fn load_std_libs(state: *mut ffi::lua_State, libs: StdLib) -> Result<()> {
    unsafe fn requiref(
        state: *mut ffi::lua_State,
        modname: *const c_char,
        openf: ffi::lua_CFunction,
        glb: c_int,
    ) -> Result<()> {
        protect_lua!(state, 0, 0, |state| {
            ffi::luaL_requiref(state, modname, openf, glb)
        })
    }

    #[cfg(feature = "luajit")]
    struct GcGuard(*mut ffi::lua_State);

    #[cfg(feature = "luajit")]
    impl GcGuard {
        fn new(state: *mut ffi::lua_State) -> Self {
            // Stop collector during library initialization
            unsafe { ffi::lua_gc(state, ffi::LUA_GCSTOP, 0) };
            GcGuard(state)
        }
    }

    #[cfg(feature = "luajit")]
    impl Drop for GcGuard {
        fn drop(&mut self) {
            unsafe { ffi::lua_gc(self.0, ffi::LUA_GCRESTART, -1) };
        }
    }

    // Stop collector during library initialization
    #[cfg(feature = "luajit")]
    let _gc_guard = GcGuard::new(state);

    #[cfg(any(feature = "lua54", feature = "lua53", feature = "lua52", feature = "luau"))]
    {
        if libs.contains(StdLib::COROUTINE) {
            requiref(state, ffi::LUA_COLIBNAME, ffi::luaopen_coroutine, 1)?;
        }
    }

    if libs.contains(StdLib::TABLE) {
        requiref(state, ffi::LUA_TABLIBNAME, ffi::luaopen_table, 1)?;
    }

    #[cfg(not(feature = "luau"))]
    if libs.contains(StdLib::IO) {
        requiref(state, ffi::LUA_IOLIBNAME, ffi::luaopen_io, 1)?;
    }

    if libs.contains(StdLib::OS) {
        requiref(state, ffi::LUA_OSLIBNAME, ffi::luaopen_os, 1)?;
    }

    if libs.contains(StdLib::STRING) {
        requiref(state, ffi::LUA_STRLIBNAME, ffi::luaopen_string, 1)?;
    }

    #[cfg(any(feature = "lua54", feature = "lua53", feature = "luau"))]
    {
        if libs.contains(StdLib::UTF8) {
            requiref(state, ffi::LUA_UTF8LIBNAME, ffi::luaopen_utf8, 1)?;
        }
    }

    #[cfg(any(feature = "lua52", feature = "luau"))]
    {
        if libs.contains(StdLib::BIT) {
            requiref(state, ffi::LUA_BITLIBNAME, ffi::luaopen_bit32, 1)?;
        }
    }

    #[cfg(feature = "luajit")]
    {
        if libs.contains(StdLib::BIT) {
            requiref(state, ffi::LUA_BITLIBNAME, ffi::luaopen_bit, 1)?;
        }
    }

    #[cfg(feature = "luau")]
    if libs.contains(StdLib::BUFFER) {
        requiref(state, ffi::LUA_BUFFERLIBNAME, ffi::luaopen_buffer, 1)?;
    }

    #[cfg(feature = "luau")]
    if libs.contains(StdLib::VECTOR) {
        requiref(state, ffi::LUA_VECLIBNAME, ffi::luaopen_vector, 1)?;
    }

    if libs.contains(StdLib::MATH) {
        requiref(state, ffi::LUA_MATHLIBNAME, ffi::luaopen_math, 1)?;
    }

    if libs.contains(StdLib::DEBUG) {
        requiref(state, ffi::LUA_DBLIBNAME, ffi::luaopen_debug, 1)?;
    }

    #[cfg(not(feature = "luau"))]
    if libs.contains(StdLib::PACKAGE) {
        requiref(state, ffi::LUA_LOADLIBNAME, ffi::luaopen_package, 1)?;
    }

    #[cfg(feature = "luajit")]
    if libs.contains(StdLib::JIT) {
        requiref(state, ffi::LUA_JITLIBNAME, ffi::luaopen_jit, 1)?;
    }

    #[cfg(feature = "luajit")]
    if libs.contains(StdLib::FFI) {
        requiref(state, ffi::LUA_FFILIBNAME, ffi::luaopen_ffi, 1)?;
    }

    Ok(())
}<|MERGE_RESOLUTION|>--- conflicted
+++ resolved
@@ -11,11 +11,7 @@
 use crate::error::{Error, Result};
 use crate::function::Function;
 use crate::memory::{MemoryState, ALLOCATOR};
-<<<<<<< HEAD
-use crate::state::util::{callback_error_ext, ref_stack_pop};
-=======
 use crate::state::util::callback_error_ext;
->>>>>>> 54907f80
 use crate::stdlib::StdLib;
 use crate::string::String;
 use crate::table::Table;
@@ -32,13 +28,8 @@
 use crate::util::{
     assert_stack, check_stack, get_destructed_userdata_metatable, get_internal_userdata, get_main_state,
     get_metatable_ptr, get_userdata, init_error_registry, init_internal_metatable, pop_error,
-<<<<<<< HEAD
-    push_internal_userdata, push_string, push_table, rawset_field, safe_pcall, safe_xpcall, short_type_name,
-    StackGuard, WrappedFailure,
-=======
     push_internal_userdata, push_string, push_table, push_userdata, rawset_field, safe_pcall, safe_xpcall,
     short_type_name, StackGuard, WrappedFailure,
->>>>>>> 54907f80
 };
 use crate::value::{Nil, Value};
 
@@ -419,29 +410,8 @@
         // Key to store hooks in the registry
         const HOOKS_KEY: *const c_char = cstr!("__mlua_hooks");
 
-<<<<<<< HEAD
-        unsafe extern "C-unwind" fn hook_proc(state: *mut ffi::lua_State, ar: *mut ffi::lua_Debug) {
-            let extra = ExtraData::get(state);
-            if (*extra).hook_thread != state {
-                // Hook was destined for a different thread, ignore
-                ffi::lua_sethook(state, None, 0, 0);
-                return;
-            }
-            let result = callback_error_ext(state, extra, move |extra, _| {
-                let hook_cb = (*extra).hook_callback.clone();
-                let hook_cb = mlua_expect!(hook_cb, "no hook callback set in hook_proc");
-                if Rc::strong_count(&hook_cb) > 2 {
-                    return Ok(VmState::Continue); // Don't allow recursion
-                }
-                let rawlua = (*extra).raw_lua();
-                let debug = Debug::new(rawlua, ar);
-                hook_cb((*extra).lua(), debug)
-            });
-            match result {
-=======
         unsafe fn process_status(state: *mut ffi::lua_State, event: c_int, status: VmState) {
             match status {
->>>>>>> 54907f80
                 VmState::Continue => {}
                 VmState::Yield => {
                     // Only count and line events can yield
@@ -687,53 +657,11 @@
     /// Returns the thread to the pool for later use.
     #[cfg(feature = "async")]
     pub(crate) unsafe fn recycle_thread(&self, thread: &mut Thread) {
-<<<<<<< HEAD
-        let thread_state = thread.1;
-        let extra = &mut *self.extra.get();
-        if extra.thread_pool.len() == extra.thread_pool.capacity() {
-            #[cfg(feature = "lua54")]
-            if ffi::lua_status(thread_state) != ffi::LUA_OK {
-                // Close all to-be-closed variables without returning thread to the pool
-                #[cfg(not(feature = "vendored"))]
-                ffi::lua_resetthread(thread_state);
-                #[cfg(feature = "vendored")]
-                ffi::lua_closethread(thread_state, self.state());
-            }
-            return;
-        }
-
-        let mut reset_ok = false;
-        if ffi::lua_status(thread_state) == ffi::LUA_OK {
-            if ffi::lua_gettop(thread_state) > 0 {
-                ffi::lua_settop(thread_state, 0);
-            }
-            reset_ok = true;
-        }
-
-        #[cfg(feature = "lua54")]
-        if !reset_ok {
-            #[cfg(not(feature = "vendored"))]
-            let status = ffi::lua_resetthread(thread_state);
-            #[cfg(feature = "vendored")]
-            let status = ffi::lua_closethread(thread_state, self.state());
-            reset_ok = status == ffi::LUA_OK;
-        }
-        #[cfg(feature = "luau")]
-        if !reset_ok {
-            ffi::lua_resetthread(thread_state);
-            reset_ok = true;
-        }
-
-        if reset_ok {
-            extra.thread_pool.push(thread.0.index);
-            thread.0.drop = false; // Prevent thread from being garbage collected
-=======
         let extra = &mut *self.extra.get();
         if extra.thread_pool.len() < extra.thread_pool.capacity() {
             if let Some(index) = thread.0.index_count.take() {
                 extra.thread_pool.push(index);
             }
->>>>>>> 54907f80
         }
     }
 
@@ -1000,11 +928,7 @@
         // We generate metatable first to make sure it *always* available when userdata pushed
         let mt_id = get_metatable_id()?;
         let protect = !self.unlikely_memory_error();
-<<<<<<< HEAD
-        crate::util::push_userdata(state, data, protect)?;
-=======
         push_userdata(state, data, protect)?;
->>>>>>> 54907f80
         ffi::lua_rawgeti(state, ffi::LUA_REGISTRYINDEX, mt_id);
         ffi::lua_setmetatable(state, -2);
 
@@ -1327,11 +1251,7 @@
             // Async functions cannot be scoped and therefore destroyed,
             // so the first upvalue is always valid
             let upvalue = get_userdata::<AsyncCallbackUpvalue>(state, ffi::lua_upvalueindex(1));
-<<<<<<< HEAD
-            callback_error_ext(state, (*upvalue).extra.get(), |extra, nargs| {
-=======
             callback_error_ext(state, (*upvalue).extra.get(), true, |extra, nargs| {
->>>>>>> 54907f80
                 // Lua ensures that `LUA_MINSTACK` stack spaces are available (after pushing arguments)
                 // The lock must be already held as the callback is executed
                 let rawlua = (*extra).raw_lua();
@@ -1359,8 +1279,6 @@
                 // Lua ensures that `LUA_MINSTACK` stack spaces are available (after pushing arguments)
                 // The lock must be already held as the future is polled
                 let rawlua = (*extra).raw_lua();
-<<<<<<< HEAD
-=======
 
                 if nargs == 1 && ffi::lua_tolightuserdata(state, -1) == Lua::poll_terminate().0 {
                     // Destroy the future and terminate the Lua thread
@@ -1368,7 +1286,6 @@
                     ffi::lua_pushinteger(state, -1);
                     return Ok(1);
                 }
->>>>>>> 54907f80
 
                 let fut = &mut (*upvalue).data;
                 let mut ctx = Context::from_waker(rawlua.waker());
