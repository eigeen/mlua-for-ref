--- conflicted
+++ resolved
@@ -43,11 +43,7 @@
     /// # }
     /// ```
     #[inline]
-<<<<<<< HEAD
-    pub fn to_str(&self) -> Result<BorrowedStr> {
-=======
     pub fn to_str(&self) -> Result<BorrowedStr<'_>> {
->>>>>>> 54907f80
         BorrowedStr::try_from(self)
     }
 
@@ -106,16 +102,6 @@
     /// # }
     /// ```
     #[inline]
-<<<<<<< HEAD
-    pub fn as_bytes(&self) -> BorrowedBytes {
-        BorrowedBytes::from(self)
-    }
-
-    /// Get the bytes that make up this string, including the trailing nul byte.
-    pub fn as_bytes_with_nul(&self) -> BorrowedBytes {
-        let BorrowedBytes { buf, borrow, _lua } = BorrowedBytes::from(self);
-        // Include the trailing nul byte (it's always present but excluded by default)
-=======
     pub fn as_bytes(&self) -> BorrowedBytes<'_> {
         BorrowedBytes::from(self)
     }
@@ -124,16 +110,11 @@
     pub fn as_bytes_with_nul(&self) -> BorrowedBytes<'_> {
         let BorrowedBytes { buf, borrow, _lua } = BorrowedBytes::from(self);
         // Include the trailing null byte (it's always present but excluded by default)
->>>>>>> 54907f80
         let buf = unsafe { slice::from_raw_parts((*buf).as_ptr(), (*buf).len() + 1) };
         BorrowedBytes { buf, borrow, _lua }
     }
 
-<<<<<<< HEAD
-    // Does not return the terminating nul byte
-=======
     // Does not return the terminating null byte
->>>>>>> 54907f80
     unsafe fn to_slice(&self) -> (&[u8], Lua) {
         let lua = self.0.lua.upgrade();
         let slice = {
