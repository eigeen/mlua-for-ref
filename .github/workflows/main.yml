name: CI
on: [push, pull_request]

jobs:
  build:
    name: Build
    runs-on: ${{ matrix.os }}
    strategy:
      matrix:
        os: [ubuntu-latest, macos-latest, windows-latest]
        rust: [stable]
        lua: [lua54, lua53, lua52, lua51, luajit, luau, luau-jit, luau-vector4]
        include:
          - os: ubuntu-latest
            target: x86_64-unknown-linux-gnu
          - os: macos-latest
            target: x86_64-apple-darwin
          - os: windows-latest
            target: x86_64-pc-windows-msvc
    steps:
      - uses: actions/checkout@main
      - uses: dtolnay/rust-toolchain@stable
        with:
          toolchain: ${{ matrix.rust }}
          target: ${{ matrix.target }}
      - uses: Swatinem/rust-cache@v2
      - name: Build ${{ matrix.lua }} vendored
        run: |
          cargo build --features "${{ matrix.lua }},vendored"
          cargo build --features "${{ matrix.lua }},vendored,async,serde,macros,anyhow,userdata-wrappers"
          cargo build --features "${{ matrix.lua }},vendored,async,serde,macros,anyhow,userdata-wrappers,send"
        shell: bash
      - name: Build ${{ matrix.lua }} pkg-config
        if: ${{ matrix.os == 'ubuntu-latest' }}
        run: |
          sudo apt-get update
          sudo apt-get install -y --no-install-recommends liblua5.4-dev liblua5.3-dev liblua5.2-dev liblua5.1-0-dev libluajit-5.1-dev
          cargo build --features "${{ matrix.lua }}"

  build_aarch64_cross_macos:
    name: Cross-compile to aarch64-apple-darwin
    runs-on: macos-latest
    needs: build
    strategy:
      matrix:
        lua: [lua54, lua53, lua52, lua51, luajit]
    steps:
      - uses: actions/checkout@main
      - uses: dtolnay/rust-toolchain@stable
        with:
          toolchain: stable
          target: aarch64-apple-darwin
      - name: Cross-compile
        run: cargo build --target aarch64-apple-darwin --features "${{ matrix.lua }},vendored,async,send,serde,macros,anyhow,userdata-wrappers"

  build_aarch64_cross_ubuntu:
    name: Cross-compile to aarch64-unknown-linux-gnu
    runs-on: ubuntu-latest
    needs: build
    strategy:
      matrix:
        lua: [lua54, lua53, lua52, lua51, luajit]
    steps:
      - uses: actions/checkout@main
      - uses: dtolnay/rust-toolchain@stable
        with:
          toolchain: stable
          target: aarch64-unknown-linux-gnu
      - name: Install ARM compiler toolchain
        run: |
          sudo apt-get update
          sudo apt-get install -y --no-install-recommends gcc-aarch64-linux-gnu libc6-dev-arm64-cross
        shell: bash
      - name: Cross-compile
        run: cargo build --target aarch64-unknown-linux-gnu --features "${{ matrix.lua }},vendored,async,send,serde,macros,anyhow,userdata-wrappers"
        shell: bash

  build_armv7_cross_ubuntu:
    name: Cross-compile to armv7-unknown-linux-gnueabihf
    runs-on: ubuntu-latest
    needs: build
    strategy:
      matrix:
        lua: [lua54, lua53, lua52, lua51]
    steps:
      - uses: actions/checkout@main
      - uses: dtolnay/rust-toolchain@stable
        with:
          toolchain: stable
          target: armv7-unknown-linux-gnueabihf
      - name: Install ARM compiler toolchain
        run: |
          sudo apt-get update
          sudo apt-get install -y --no-install-recommends gcc-arm-linux-gnueabihf libc-dev-armhf-cross
        shell: bash
      - name: Cross-compile
        run: cargo build --target armv7-unknown-linux-gnueabihf --features "${{ matrix.lua }},vendored,async,send,serde,macros,anyhow,userdata-wrappers"
        shell: bash

  test:
    name: Test
    runs-on: ${{ matrix.os }}
    needs: build
    strategy:
      matrix:
        os: [ubuntu-latest, macos-latest, windows-latest]
        rust: [stable, nightly]
        lua: [lua54, lua53, lua52, lua51, luajit, luajit52, luau, luau-jit, luau-vector4]
        include:
          - os: ubuntu-latest
            target: x86_64-unknown-linux-gnu
          - os: macos-latest
            target: x86_64-apple-darwin
          - os: windows-latest
            target: x86_64-pc-windows-msvc
    steps:
      - uses: actions/checkout@main
      - uses: dtolnay/rust-toolchain@stable
        with:
          toolchain: ${{ matrix.rust }}
          target: ${{ matrix.target }}
      - uses: Swatinem/rust-cache@v2
      - name: Run ${{ matrix.lua }} tests
        run: |
          cargo test --features "${{ matrix.lua }},vendored"
          cargo test --features "${{ matrix.lua }},vendored,async,serde,macros,anyhow,userdata-wrappers"
          cargo test --features "${{ matrix.lua }},vendored,async,serde,macros,anyhow,userdata-wrappers,send"
        shell: bash
      - name: Run compile tests (macos lua54)
        if: ${{ matrix.os == 'macos-latest' && matrix.lua == 'lua54' }}
        run: |
          TRYBUILD=overwrite cargo test --features "${{ matrix.lua }},vendored" --tests -- --ignored
<<<<<<< HEAD
          TRYBUILD=overwrite cargo test --features "${{ matrix.lua }},vendored,async,send,serialize,macros" --tests -- --ignored
=======
          TRYBUILD=overwrite cargo test --features "${{ matrix.lua }},vendored,async,send,serde,macros" --tests -- --ignored
>>>>>>> 54907f80
        shell: bash

  test_with_sanitizer:
    name: Test with address sanitizer
    runs-on: ${{ matrix.os }}
    needs: build
    strategy:
      matrix:
        os: [ubuntu-latest]
        rust: [nightly]
        lua: [lua54, lua53, lua52, lua51, luajit, luau, luau-jit, luau-vector4]
        include:
          - os: ubuntu-latest
            target: x86_64-unknown-linux-gnu
    steps:
      - uses: actions/checkout@main
      - uses: dtolnay/rust-toolchain@stable
        with:
          toolchain: ${{ matrix.rust }}
          target: ${{ matrix.target }}
      - uses: Swatinem/rust-cache@v2
      - name: Run ${{ matrix.lua }} tests with address sanitizer
        run: |
          cargo test --tests --features "${{ matrix.lua }},vendored,async,serde,macros,anyhow" --target x86_64-unknown-linux-gnu -- --skip test_too_many_recursions
          cargo test --tests --features "${{ matrix.lua }},vendored,async,serde,macros,anyhow,userdata-wrappers,send" --target x86_64-unknown-linux-gnu -- --skip test_too_many_recursions
        shell: bash
        env:
          RUSTFLAGS: -Z sanitizer=address

  test_with_memory_limit:
    name: Test with memory limit
    runs-on: ${{ matrix.os }}
    needs: build
    strategy:
      matrix:
        os: [ubuntu-latest]
        rust: [nightly]
        lua: [lua54, lua53, lua52, lua51, luajit, luau, luau-jit, luau-vector4]
        include:
          - os: ubuntu-latest
            target: x86_64-unknown-linux-gnu
    steps:
      - uses: actions/checkout@main
      - uses: dtolnay/rust-toolchain@stable
        with:
          toolchain: ${{ matrix.rust }}
          target: ${{ matrix.target }}
      - uses: Swatinem/rust-cache@v2
      - name: Run ${{ matrix.lua }} tests with forced memory limit
        run: |
          cargo test --tests --features "${{ matrix.lua }},vendored,async,send,serde,macros,anyhow,userdata-wrappers"
        shell: bash
        env:
          RUSTFLAGS: --cfg=force_memory_limit

  test_modules:
    name: Test modules
    runs-on: ${{ matrix.os }}
    needs: build
    strategy:
      matrix:
        os: [ubuntu-latest, macos-latest]
        rust: [stable]
        lua: [lua54, lua53, lua52, lua51, luajit]
        include:
          - os: ubuntu-latest
            target: x86_64-unknown-linux-gnu
          - os: macos-latest
            target: x86_64-apple-darwin
    steps:
      - uses: actions/checkout@main
      - uses: dtolnay/rust-toolchain@stable
        with:
          toolchain: ${{ matrix.rust }}
          target: ${{ matrix.target }}
      - uses: Swatinem/rust-cache@v2
      - name: Run ${{ matrix.lua }} module tests
        run: |
          (cd tests/module && cargo build --release --features "${{ matrix.lua }}")
          (cd tests/module/loader && cargo test --release --features "${{ matrix.lua }},vendored")
        shell: bash

  test_modules_windows:
    name: Test modules on Windows
    runs-on: windows-latest
    needs: build
    strategy:
      matrix:
        lua: [lua54, luajit]
    defaults:
      run:
        shell: msys2 {0}
    steps:
      - uses: msys2/setup-msys2@v2
      - uses: actions/checkout@main
      - name: Install Rust & Lua
        run: |
          pacman -S --noconfirm mingw-w64-x86_64-rust mingw-w64-x86_64-lua mingw-w64-x86_64-luajit mingw-w64-x86_64-pkg-config
      - name: Run ${{ matrix.lua }} module tests
        run: |
          (cd tests/module && cargo build --release --features "${{ matrix.lua }}")
          (cd tests/module/loader && cargo test --release --features "${{ matrix.lua }}")

  test_wasm32_emscripten:
    name: Test on wasm32-unknown-emscripten
    runs-on: ubuntu-latest
    needs: build
    strategy:
      matrix:
        lua: [lua54, lua53, lua52, lua51, luau]
    steps:
      - uses: actions/checkout@main
      - uses: dtolnay/rust-toolchain@stable
        with:
          toolchain: stable
          target: wasm32-unknown-emscripten
      - name: Install Emscripten
        run: |
          sudo apt-get update
          sudo apt-get install -y --no-install-recommends emscripten
      - name: Run ${{ matrix.lua }} tests
        run: |
          cargo test --tests --features "${{ matrix.lua }},vendored"
          cargo test --tests --features "${{ matrix.lua }},vendored,async,serde,macros,anyhow,userdata-wrappers"

  rustfmt:
    name: Rustfmt
    runs-on: ubuntu-latest
    steps:
      - uses: actions/checkout@main
      - uses: dtolnay/rust-toolchain@nightly
        with:
          components: rustfmt
      - run: cargo fmt -- --check

  clippy:
    name: Clippy
    runs-on: ubuntu-latest
    strategy:
      matrix:
        lua: [lua54, lua53, lua52, lua51, luajit, luau, luau-jit, luau-vector4]
    steps:
      - uses: actions/checkout@main
      - uses: dtolnay/rust-toolchain@stable
        with:
          toolchain: nightly
          components: clippy
      - uses: giraffate/clippy-action@v1
        with:
          reporter: 'github-pr-review'
          clippy_flags: --features "${{ matrix.lua }},vendored,async,send,serde,macros,anyhow,userdata-wrappers"<|MERGE_RESOLUTION|>--- conflicted
+++ resolved
@@ -130,11 +130,7 @@
         if: ${{ matrix.os == 'macos-latest' && matrix.lua == 'lua54' }}
         run: |
           TRYBUILD=overwrite cargo test --features "${{ matrix.lua }},vendored" --tests -- --ignored
-<<<<<<< HEAD
-          TRYBUILD=overwrite cargo test --features "${{ matrix.lua }},vendored,async,send,serialize,macros" --tests -- --ignored
-=======
           TRYBUILD=overwrite cargo test --features "${{ matrix.lua }},vendored,async,send,serde,macros" --tests -- --ignored
->>>>>>> 54907f80
         shell: bash
 
   test_with_sanitizer:
