#![cfg(feature = "serde")]

use std::collections::HashMap;
use std::error::Error as StdError;

use bstr::BString;
use mlua::{
    AnyUserData, DeserializeOptions, Error, ExternalResult, IntoLua, Lua, LuaSerdeExt, Result as LuaResult,
    SerializeOptions, UserData, Value,
};
use serde::{Deserialize, Serialize};

#[test]
fn test_serialize() -> Result<(), Box<dyn StdError>> {
    #[derive(Serialize)]
    struct MyUserData(i64, String);

    impl UserData for MyUserData {}

    let lua = Lua::new();
    let globals = lua.globals();

    let ud = lua.create_ser_userdata(MyUserData(123, "test userdata".into()))?;
    globals.set("ud", ud)?;
    globals.set("null", lua.null())?;

    let empty_array = lua.create_table()?;
    empty_array.set_metatable(Some(lua.array_metatable()))?;
    globals.set("empty_array", empty_array)?;

    let val = lua
        .load(
            r#"
        {
            _bool = true,
            _integer = 123,
            _number = 321.99,
            _string = "test string serialization",
            _table_arr = {nil, "value 1", nil, "value 2", {}},
            _table_map = {["table"] = "map", ["null"] = null},
            _bytes = "\240\040\140\040",
            _userdata = ud,
            _null = null,
            _empty_map = {},
            _empty_array = empty_array,
        }
    "#,
        )
        .eval::<Value>()?;

    let json = serde_json::json!({
        "_bool": true,
        "_integer": 123,
        "_number": 321.99,
        "_string": "test string serialization",
        "_table_arr": [null, "value 1", null, "value 2", {}],
        "_table_map": {"table": "map", "null": null},
        "_bytes": [240, 40, 140, 40],
        "_userdata": [123, "test userdata"],
        "_null": null,
        "_empty_map": {},
        "_empty_array": [],
    });

    assert_eq!(serde_json::to_value(&val)?, json);

    // Test to-from loop
    let val = lua.to_value(&json)?;
    let expected_json = lua.from_value::<serde_json::Value>(val)?;
    assert_eq!(expected_json, json);

    Ok(())
}

#[test]
fn test_serialize_any_userdata() {
    let lua = Lua::new();

    let json_val = serde_json::json!({
        "a": 1,
        "b": "test",
    });
    let json_ud = lua.create_ser_any_userdata(json_val).unwrap();
    let json_str = serde_json::to_string_pretty(&json_ud).unwrap();
    assert_eq!(json_str, "{\n  \"a\": 1,\n  \"b\": \"test\"\n}");
}

#[test]
fn test_serialize_wrapped_any_userdata() {
    let lua = Lua::new();

    let json_val = serde_json::json!({
        "a": 1,
        "b": "test",
    });
    let ud = AnyUserData::wrap_ser(json_val);
    let json_ud = ud.into_lua(&lua).unwrap();
    let json_str = serde_json::to_string(&json_ud).unwrap();
    assert_eq!(json_str, "{\"a\":1,\"b\":\"test\"}");
}

#[test]
fn test_serialize_failure() -> Result<(), Box<dyn StdError>> {
    #[derive(Serialize)]
    struct MyUserData(i64);

    impl UserData for MyUserData {}

    let lua = Lua::new();

    let ud = Value::UserData(lua.create_userdata(MyUserData(123))?);
    match serde_json::to_value(&ud) {
        Ok(v) => panic!("expected serialization error, got {}", v),
        Err(serde_json::Error { .. }) => {}
    }

    let func = lua.create_function(|_, _: ()| Ok(()))?;
    match serde_json::to_value(&Value::Function(func.clone())) {
        Ok(v) => panic!("expected serialization error, got {}", v),
        Err(serde_json::Error { .. }) => {}
    }

    let thr = lua.create_thread(func)?;
    match serde_json::to_value(&Value::Thread(thr)) {
        Ok(v) => panic!("expected serialization error, got {}", v),
        Err(serde_json::Error { .. }) => {}
    }

    Ok(())
}

#[cfg(all(feature = "luau", not(feature = "luau-vector4")))]
#[test]
fn test_serialize_vector() -> Result<(), Box<dyn StdError>> {
    let lua = Lua::new();

    let val = lua.load("{_vector = vector.create(1, 2, 3)}").eval::<Value>()?;
    let json = serde_json::json!({
        "_vector": [1.0, 2.0, 3.0],
    });
    assert_eq!(serde_json::to_value(&val)?, json);

    let expected_json = lua.from_value::<serde_json::Value>(val)?;
    assert_eq!(expected_json, json);

    Ok(())
}

#[cfg(feature = "luau-vector4")]
#[test]
fn test_serialize_vector() -> Result<(), Box<dyn StdError>> {
    let lua = Lua::new();

    let val = lua
        .load("{_vector = vector.create(1, 2, 3, 4)}")
        .eval::<Value>()?;
    let json = serde_json::json!({
        "_vector": [1.0, 2.0, 3.0, 4.0],
    });
    assert_eq!(serde_json::to_value(&val)?, json);

    let expected_json = lua.from_value::<serde_json::Value>(val)?;
    assert_eq!(expected_json, json);

    Ok(())
}

#[test]
fn test_serialize_sorted() -> LuaResult<()> {
    let lua = Lua::new();

    let globals = lua.globals();
    globals.set("null", lua.null())?;

    let empty_array = lua.create_table()?;
    empty_array.set_metatable(Some(lua.array_metatable()))?;
    globals.set("empty_array", empty_array)?;

    let value = lua
        .load(
            r#"
        {
            _bool = true,
            _integer = 123,
            _number = 321.99,
            _string = "test string serialization",
            _table_arr = {nil, "value 1", nil, "value 2", {}},
            _table_map = {["table"] = "map", ["null"] = null},
            _bytes = "\240\040\140\040",
            _null = null,
            _empty_map = {},
            _empty_array = empty_array,
        }
    "#,
        )
        .eval::<Value>()?;

    let json = serde_json::to_string(&value.to_serializable().sort_keys(true)).unwrap();
    assert_eq!(
        json,
        r#"{"_bool":true,"_bytes":[240,40,140,40],"_empty_array":[],"_empty_map":{},"_integer":123,"_null":null,"_number":321.99,"_string":"test string serialization","_table_arr":[null,"value 1",null,"value 2",{}],"_table_map":{"null":null,"table":"map"}}"#
    );

    Ok(())
}

#[test]
fn test_serialize_globals() -> LuaResult<()> {
    let lua = Lua::new();

    let globals = Value::Table(lua.globals());

    // By default it should not work
    if let Ok(v) = serde_json::to_value(&globals) {
        panic!("expected serialization error, got {v:?}");
    }

    // It should work with `deny_recursive_tables` and `deny_unsupported_types` disabled
    if let Err(err) = serde_json::to_value(
        globals
            .to_serializable()
            .deny_recursive_tables(false)
            .deny_unsupported_types(false),
    ) {
        panic!("expected no errors, got {err:?}");
    }

    Ok(())
}

#[test]
fn test_serialize_same_table_twice() -> LuaResult<()> {
    let lua = Lua::new();

    let value = lua
        .load(
            r#"
        local foo = {}
        return {
            a = foo,
            b = foo,
        }
    "#,
        )
        .eval::<Value>()?;
    let json = serde_json::to_string(&value.to_serializable().sort_keys(true)).unwrap();
    assert_eq!(json, r#"{"a":{},"b":{}}"#);

    Ok(())
}

#[test]
fn test_serialize_empty_table() -> LuaResult<()> {
    let lua = Lua::new();

    let table = Value::Table(lua.create_table()?);
    let json = serde_json::to_string(&table.to_serializable()).unwrap();
    assert_eq!(json, "{}");

    // Set the option to encode empty tables as array
    let json = serde_json::to_string(&table.to_serializable().encode_empty_tables_as_array(true)).unwrap();
    assert_eq!(json, "[]");

    // Check hashmap table with this option
    table.as_table().unwrap().set("hello", "world")?;
    let json = serde_json::to_string(&table.to_serializable().encode_empty_tables_as_array(true)).unwrap();
    assert_eq!(json, r#"{"hello":"world"}"#);

    Ok(())
}

#[test]
<<<<<<< HEAD
=======
fn test_serialize_mixed_table() -> LuaResult<()> {
    let lua = Lua::new();

    // Check that sparse array is serialized similarly when using direct serialization
    // and via `Lua::from_value`
    let table = lua.load("{1,2,3,nil,5}").eval::<Value>()?;
    let json1 = serde_json::to_string(&table).unwrap();
    let json2 = lua.from_value::<serde_json::Value>(table)?;
    assert_eq!(json1, json2.to_string());

    // A table with several borders should be correctly encoded when `detect_mixed_tables` is enabled
    let table = lua
        .load(
            r#"
        local t = {1,2,3,nil,5,6}
        t[10] = 10
        return t
    "#,
        )
        .eval::<Value>()?;
    let json = serde_json::to_string(&table.to_serializable().detect_mixed_tables(true)).unwrap();
    assert_eq!(json, r#"[1,2,3,null,5,6,null,null,null,10]"#);

    // A mixed table with both array-like and map-like entries
    let table = lua.load(r#"{1,2,3, key="value"}"#).eval::<Value>()?;
    let json = serde_json::to_string(&table).unwrap();
    assert_eq!(json, r#"[1,2,3]"#);
    let json = serde_json::to_string(&table.to_serializable().detect_mixed_tables(true)).unwrap();
    assert_eq!(json, r#"{"1":1,"2":2,"3":3,"key":"value"}"#);

    // A mixed table with duplicate keys of different types
    let table = lua.load(r#"{1,2,3, ["1"]="value"}"#).eval::<Value>()?;
    let json = serde_json::to_string(&table.to_serializable().detect_mixed_tables(true)).unwrap();
    assert_eq!(json, r#"{"1":1,"2":2,"3":3,"1":"value"}"#);

    Ok(())
}

#[test]
>>>>>>> 54907f80
fn test_to_value_struct() -> LuaResult<()> {
    let lua = Lua::new();
    let globals = lua.globals();
    globals.set("null", lua.null())?;

    #[derive(Serialize)]
    struct Test {
        name: String,
        key: i64,
        data: Option<bool>,
    }

    let test = Test {
        name: "alex".to_string(),
        key: -16,
        data: None,
    };

    globals.set("value", lua.to_value(&test)?)?;
    lua.load(
        r#"
            assert(value["name"] == "alex")
            assert(value["key"] == -16)
            assert(value["data"] == null)
        "#,
    )
    .exec()
}

#[test]
fn test_to_value_enum() -> LuaResult<()> {
    let lua = Lua::new();
    let globals = lua.globals();

    #[derive(Serialize)]
    enum E {
        Unit,
        Integer(u32),
        Tuple(u32, u32),
        Struct { a: u32 },
    }

    let u = E::Unit;
    globals.set("value", lua.to_value(&u)?)?;
    lua.load(r#"assert(value == "Unit")"#).exec()?;

    let n = E::Integer(1);
    globals.set("value", lua.to_value(&n)?)?;
    lua.load(r#"assert(value["Integer"] == 1)"#).exec()?;

    let t = E::Tuple(1, 2);
    globals.set("value", lua.to_value(&t)?)?;
    lua.load(
        r#"
            assert(value["Tuple"][1] == 1)
            assert(value["Tuple"][2] == 2)
        "#,
    )
    .exec()?;

    let s = E::Struct { a: 1 };
    globals.set("value", lua.to_value(&s)?)?;
    lua.load(r#"assert(value["Struct"]["a"] == 1)"#).exec()?;
    Ok(())
}

#[test]
fn test_to_value_with_options() -> Result<(), Box<dyn StdError>> {
    let lua = Lua::new();
    let globals = lua.globals();
    globals.set("null", lua.null())?;

    // set_array_metatable
    let data = lua.to_value_with(
        &Vec::<i32>::new(),
        SerializeOptions::new().set_array_metatable(false),
    )?;
    globals.set("data", data)?;
    lua.load(
        r#"
        assert(type(data) == "table" and #data == 0)
        assert(getmetatable(data) == nil)
    "#,
    )
    .exec()?;

    #[derive(Serialize)]
    struct UnitStruct;

    #[derive(Serialize)]
    struct MyData {
        map: HashMap<&'static str, Option<i32>>,
        unit: (),
        unitstruct: UnitStruct,
    }

    // serialize_none_to_null
    let mut map = HashMap::new();
    map.insert("key", None);
    let mydata = MyData {
        map,
        unit: (),
        unitstruct: UnitStruct,
    };
    let data2 = lua.to_value_with(&mydata, SerializeOptions::new().serialize_none_to_null(false))?;
    globals.set("data2", data2)?;
    lua.load(
        r#"
        assert(data2.map.key == nil)
        assert(data2.unit == null)
        assert(data2.unitstruct == null)
    "#,
    )
    .exec()?;

    // serialize_unit_to_null
    let data3 = lua.to_value_with(&mydata, SerializeOptions::new().serialize_unit_to_null(false))?;
    globals.set("data3", data3)?;
    lua.load(
        r#"
        assert(data3.map.key == null)
        assert(data3.unit == nil)
        assert(data3.unitstruct == nil)
    "#,
    )
    .exec()?;

    Ok(())
}

#[test]
fn test_from_value_nested_tables() -> Result<(), Box<dyn StdError>> {
    let lua = Lua::new();

    let value = lua
        .load(
            r#"
            local table_a = {a = "a"}
            local table_b = {"b"}
            return {
                a = table_a,
                b = {table_b, table_b},
                ab = {a = table_a, b = table_b}
            }
        "#,
        )
        .eval::<Value>()?;
    let got = lua.from_value::<serde_json::Value>(value)?;
    assert_eq!(
        got,
        serde_json::json!({
            "a": {"a": "a"},
            "b": [["b"], ["b"]],
            "ab": {"a": {"a": "a"}, "b": ["b"]},
        })
    );

    Ok(())
}

#[test]
fn test_from_value_struct() -> Result<(), Box<dyn StdError>> {
    let lua = Lua::new();

    #[derive(Deserialize, PartialEq, Debug)]
    struct Test {
        int: u32,
        seq: Vec<String>,
        map: HashMap<i32, i32>,
        empty: Vec<()>,
        tuple: (u8, u8, u8),
        bytes: BString,
    }

    let value = lua
        .load(
            r#"
            {
                int = 1,
                seq = {"a", "b"},
                map = {2, [4] = 1},
                empty = {},
                tuple = {10, 20, 30},
                bytes = "\240\040\140\040",
            }
        "#,
        )
        .eval::<Value>()?;
    let got = lua.from_value(value)?;
    assert_eq!(
        Test {
            int: 1,
            seq: vec!["a".into(), "b".into()],
            map: vec![(1, 2), (4, 1)].into_iter().collect(),
            empty: vec![],
            tuple: (10, 20, 30),
            bytes: BString::from([240, 40, 140, 40]),
        },
        got
    );

    Ok(())
}

#[test]
fn test_from_value_newtype_struct() -> Result<(), Box<dyn StdError>> {
    let lua = Lua::new();

    #[derive(Deserialize, PartialEq, Debug)]
    struct Test(f64);

    let got = lua.from_value(Value::Number(123.456))?;
    assert_eq!(Test(123.456), got);

    Ok(())
}

#[test]
fn test_from_value_enum() -> Result<(), Box<dyn StdError>> {
    let lua = Lua::new();
    lua.globals().set("null", lua.null())?;

    #[derive(Deserialize, PartialEq, Debug)]
    struct UnitStruct;

    #[derive(Deserialize, PartialEq, Debug)]
    enum E<T = ()> {
        Unit,
        Integer(u32),
        Tuple(u32, u32),
        Struct { a: u32 },
        Wrap(T),
    }

    let value = lua.load(r#""Unit""#).eval()?;
    let got: E = lua.from_value(value)?;
    assert_eq!(E::Unit, got);

    let value = lua.load(r#"{Integer = 1}"#).eval()?;
    let got: E = lua.from_value(value)?;
    assert_eq!(E::Integer(1), got);

    let value = lua.load(r#"{Tuple = {1, 2}}"#).eval()?;
    let got: E = lua.from_value(value)?;
    assert_eq!(E::Tuple(1, 2), got);

    let value = lua.load(r#"{Struct = {a = 3}}"#).eval()?;
    let got: E = lua.from_value(value)?;
    assert_eq!(E::Struct { a: 3 }, got);

    let value = lua.load(r#"{Wrap = null}"#).eval()?;
    let got = lua.from_value(value)?;
    assert_eq!(E::Wrap(UnitStruct), got);

    let value = lua.load(r#"{Wrap = null}"#).eval()?;
    let got = lua.from_value(value)?;
    assert_eq!(E::Wrap(()), got);

    Ok(())
}

#[test]
fn test_from_value_enum_untagged() -> Result<(), Box<dyn StdError>> {
    let lua = Lua::new();
    lua.globals().set("null", lua.null())?;

    #[derive(Deserialize, PartialEq, Debug)]
    #[serde(untagged)]
    enum Eut {
        Unit,
        Integer(u64),
        Tuple(u32, u32),
        Struct { a: u32 },
    }

    let value = lua.load(r#"null"#).eval()?;
    let got = lua.from_value(value)?;
    assert_eq!(Eut::Unit, got);

    let value = lua.load(r#"1"#).eval()?;
    let got = lua.from_value(value)?;
    assert_eq!(Eut::Integer(1), got);

    let value = lua.load(r#"{3, 1}"#).eval()?;
    let got = lua.from_value(value)?;
    assert_eq!(Eut::Tuple(3, 1), got);

    let value = lua.load(r#"{a = 10}"#).eval()?;
    let got = lua.from_value(value)?;
    assert_eq!(Eut::Struct { a: 10 }, got);

    let value = lua.load(r#"{b = 12}"#).eval()?;
    match lua.from_value::<Eut>(value) {
        Ok(v) => panic!("expected Error::DeserializeError, got {:?}", v),
        Err(Error::DeserializeError(_)) => {}
        Err(e) => panic!("expected Error::DeserializeError, got {}", e),
    }

    Ok(())
}

#[test]
fn test_from_value_with_options() -> Result<(), Box<dyn StdError>> {
    let lua = Lua::new();

    // Deny unsupported types by default
    let value = Value::Function(lua.create_function(|_, ()| Ok(()))?);
    match lua.from_value::<Option<String>>(value) {
        Ok(v) => panic!("expected deserialization error, got {:?}", v),
        Err(Error::DeserializeError(err)) => {
            assert!(err.contains("unsupported value type"))
        }
        Err(err) => panic!("expected `DeserializeError` error, got {:?}", err),
    };

    // Allow unsupported types
    let value = Value::Function(lua.create_function(|_, ()| Ok(()))?);
    let options = DeserializeOptions::new().deny_unsupported_types(false);
    assert_eq!(lua.from_value_with::<()>(value, options)?, ());

    // Allow unsupported types (in a table seq)
    let value = lua.load(r#"{"a", "b", function() end, "c"}"#).eval()?;
    let options = DeserializeOptions::new().deny_unsupported_types(false);
    assert_eq!(
        lua.from_value_with::<Vec<String>>(value, options)?,
        vec!["a".to_string(), "b".to_string(), "c".to_string()]
    );

    // Deny recursive tables by default
    let value = lua.load(r#"local t = {}; t.t = t; return t"#).eval()?;
    match lua.from_value::<HashMap<String, Option<String>>>(value) {
        Ok(v) => panic!("expected deserialization error, got {:?}", v),
        Err(Error::DeserializeError(err)) => {
            assert!(err.contains("recursive table detected"))
        }
        Err(err) => panic!("expected `DeserializeError` error, got {:?}", err),
    };

    // Check recursion when using `Serialize` impl
    let t = lua.create_table()?;
    t.set("t", &t)?;
    assert!(serde_json::to_string(&t).is_err());

    // Serialize Lua globals table
    #[derive(Debug, Deserialize)]
    struct Globals {
        hello: String,
    }
    let options = DeserializeOptions::new()
        .deny_unsupported_types(false)
        .deny_recursive_tables(false);
    lua.load(r#"hello = "world""#).exec()?;
    let globals: Globals = lua.from_value_with(Value::Table(lua.globals()), options)?;
    assert_eq!(globals.hello, "world");

    Ok(())
}

#[test]
fn test_from_value_userdata() -> Result<(), Box<dyn StdError>> {
    let lua = Lua::new();

    // Tuple struct
    #[derive(Serialize, Deserialize)]
    struct MyUserData(i64, String);

    impl UserData for MyUserData {}

    let ud = lua.create_ser_userdata(MyUserData(123, "test userdata".into()))?;

    match lua.from_value::<MyUserData>(Value::UserData(ud)) {
        Ok(_) => {}
        Err(err) => panic!("expected no errors, got {err:?}"),
    };

    // Newtype struct
    #[derive(Serialize, Deserialize)]
    struct NewtypeUserdata(String);

    impl UserData for NewtypeUserdata {}

    let ud = lua.create_ser_userdata(NewtypeUserdata("newtype userdata".into()))?;

    match lua.from_value::<NewtypeUserdata>(Value::UserData(ud)) {
        Ok(_) => {}
        Err(err) => panic!("expected no errors, got {err:?}"),
    };

    // Option
    #[derive(Serialize, Deserialize)]
    struct UnitUserdata;

    impl UserData for UnitUserdata {}

    let ud = lua.create_ser_userdata(UnitUserdata)?;

    match lua.from_value::<Option<()>>(Value::UserData(ud)) {
        Ok(Some(_)) => {}
        Ok(_) => panic!("expected `Some`, got `None`"),
        Err(err) => panic!("expected no errors, got {err:?}"),
    };

    // Destructed userdata with skip option
    let ud = lua.create_ser_userdata(NewtypeUserdata("newtype userdata".into()))?;
    let _ = ud.take::<NewtypeUserdata>()?;

    match lua.from_value_with::<()>(
        Value::UserData(ud),
        DeserializeOptions::new().deny_unsupported_types(false),
    ) {
        Ok(_) => {}
        Err(err) => panic!("expected no errors, got {err:?}"),
    };

    Ok(())
}

#[test]
fn test_from_value_empty_table() -> Result<(), Box<dyn StdError>> {
    let lua = Lua::new();

    // By default we encode empty tables as objects
    let t = lua.create_table()?;
    let got = lua.from_value::<serde_json::Value>(Value::Table(t.clone()))?;
    assert_eq!(got, serde_json::json!({}));

    // Set the option to encode empty tables as array
    let got = lua
        .from_value_with::<serde_json::Value>(
            Value::Table(t.clone()),
            DeserializeOptions::new().encode_empty_tables_as_array(true),
        )
        .unwrap();
    assert_eq!(got, serde_json::json!([]));

    // Check hashmap table with this option
    t.raw_set("hello", "world")?;
    let got = lua
        .from_value_with::<serde_json::Value>(
            Value::Table(t),
            DeserializeOptions::new().encode_empty_tables_as_array(true),
        )
        .unwrap();
    assert_eq!(got, serde_json::json!({"hello": "world"}));

    Ok(())
}

#[test]
fn test_from_value_sorted() -> Result<(), Box<dyn StdError>> {
    let lua = Lua::new();

    let to_json = lua.create_function(|lua, value| {
        let json_value: serde_json::Value =
            lua.from_value_with(value, DeserializeOptions::new().sort_keys(true))?;
        serde_json::to_string(&json_value).into_lua_err()
    })?;
    lua.globals().set("to_json", to_json)?;

    lua.load(
        r#"
        local json = to_json({c = 3, b = 2, hello = "world", x = {1}, ["0a"] = {z = "z", d = "d"}})
        assert(json == '{"0a":{"d":"d","z":"z"},"b":2,"c":3,"hello":"world","x":[1]}', "invalid json")
    "#,
    )
    .exec()
    .unwrap();

    Ok(())
}

#[test]
fn test_arbitrary_precision() {
    let lua = Lua::new();

    let opts = SerializeOptions::new().detect_serde_json_arbitrary_precision(true);

    // Number
    let num = serde_json::Value::Number(serde_json::Number::from_f64(1.244e2).unwrap());
    let num = lua.to_value_with(&num, opts).unwrap();
    assert_eq!(num, Value::Number(1.244e2));

    // Integer
    let num = serde_json::Value::Number(serde_json::Number::from_f64(123.0).unwrap());
    let num = lua.to_value_with(&num, opts).unwrap();
    assert_eq!(num, Value::Integer(123));

    // Max u64
    let num = serde_json::Value::Number(serde_json::Number::from(i64::MAX));
    let num = lua.to_value_with(&num, opts).unwrap();
    assert_eq!(num, Value::Number(i64::MAX as f64));

    // Check that the option is disabled by default
    let num = serde_json::Value::Number(serde_json::Number::from_f64(1.244e2).unwrap());
    let num = lua.to_value(&num).unwrap();
    assert_eq!(num.type_name(), "table");
    assert_eq!(
        format!("{:#?}", num),
        "{\n  [\"$serde_json::private::Number\"] = \"124.4\",\n}"
    );
}

#[cfg(feature = "luau")]
#[test]
fn test_buffer_serialize() -> LuaResult<()> {
    let lua = Lua::new();

    let buf = lua.create_buffer(&[1, 2, 3, 4])?;
    let val = serde_value::to_value(&buf).unwrap();
    assert_eq!(val, serde_value::Value::Bytes(vec![1, 2, 3, 4]));

    // Try empty buffer
    let buf = lua.create_buffer(&[])?;
    let val = serde_value::to_value(&buf).unwrap();
    assert_eq!(val, serde_value::Value::Bytes(vec![]));

    Ok(())
}

#[cfg(feature = "luau")]
#[test]
fn test_buffer_from_value() -> LuaResult<()> {
    let lua = Lua::new();

    let buf = lua.create_buffer(&[1, 2, 3, 4])?;
    let val = lua.from_value::<serde_value::Value>(Value::Buffer(buf)).unwrap();
    assert_eq!(val, serde_value::Value::Bytes(vec![1, 2, 3, 4]));

    Ok(())
}<|MERGE_RESOLUTION|>--- conflicted
+++ resolved
@@ -270,8 +270,6 @@
 }
 
 #[test]
-<<<<<<< HEAD
-=======
 fn test_serialize_mixed_table() -> LuaResult<()> {
     let lua = Lua::new();
 
@@ -311,7 +309,6 @@
 }
 
 #[test]
->>>>>>> 54907f80
 fn test_to_value_struct() -> LuaResult<()> {
     let lua = Lua::new();
     let globals = lua.globals();
